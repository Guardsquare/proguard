--- conflicted
+++ resolved
@@ -66,10 +66,7 @@
     @Override
     public void execute(AppView appView) throws IOException
     {
-        if (configuration.verbose)
-        {
-            System.out.println("Writing output...");
-        }
+        logger.info("Writing output...");
 
         if (configuration.addConfigurationDebugging)
         {
@@ -194,31 +191,6 @@
             keyAliases        == null ||
             keyPasswords      == null)
         {
-<<<<<<< HEAD
-=======
-            // Print a note if any of the signing parameters have been
-            // specified.
-            if ((keyStoreFiles     != null ||
-                 keyStorePasswords != null ||
-                 keyAliases        != null ||
-                 keyPasswords      != null) &&
-                (configuration.note == null ||
-                 !configuration.note.isEmpty()))
-            {
-                StringBuffer missing   = new StringBuffer();
-                StringBuffer specified = new StringBuffer();
-
-                (keyStoreFiles     == null ? missing : specified).append("a key store file, ");
-                (keyStorePasswords == null ? missing : specified).append("a key store password, ");
-                (keyAliases        == null ? missing : specified).append("a key alias, ");
-                (keyPasswords      == null ? missing : specified).append("a key password, ");
-
-                logger.info("Note: you've specified {}", specified.toString());
-                logger.info("      but not {}.", missing.substring(0, missing.length()-2));
-                logger.info("      You should specify the missing parameters to sign the output jars.");
-            }
-
->>>>>>> 0bfd2bd8
             return null;
         }
 
