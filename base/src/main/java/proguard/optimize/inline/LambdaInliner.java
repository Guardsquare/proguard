--- conflicted
+++ resolved
@@ -41,15 +41,11 @@
     public void execute(AppView appView) {
         LambdaLocator lambdaLocator = new LambdaLocator(appView.programClassPool, classNameFilter);
 
-<<<<<<< HEAD
-        for (Lambda lambda : lambdaLocator.getStaticLambdas()) {
+        for (Lambda lambda : lambdaLocator.getKotlinLambdas()) {
             logger.debug("Inlining : " + lambda);
             logger.debug("Class : " + lambda.clazz().getName());
             logger.debug("Method : " + lambda.method().getName(lambda.clazz()));
             logger.debug("Descriptor : " + lambda.method().getDescriptor(lambda.clazz()));
-=======
-        for (Lambda lambda : lambdaLocator.getKotlinLambdas()) {
->>>>>>> f69fd140
             Set<InstructionAtOffset> remainder = new HashSet<>();
             inlinedAllUsages = true;
             InitializationUtil.initialize(appView.programClassPool, appView.libraryClassPool);
