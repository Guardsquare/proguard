package proguard.optimize.inline;

//import com.guardsquare.gui.Gui;
import proguard.classfile.Clazz;
import proguard.classfile.attribute.CodeAttribute;
import proguard.optimize.inline.lambda_locator.LambdaLocator;
import proguard.AppView;
import proguard.classfile.AccessConstants;
import proguard.classfile.Method;
import proguard.classfile.ProgramClass;
import proguard.classfile.editor.CodeAttributeEditor;
import proguard.classfile.editor.ConstantPoolEditor;
import proguard.classfile.instruction.ConstantInstruction;
import proguard.classfile.instruction.Instruction;
import proguard.classfile.util.InitializationUtil;
import proguard.optimize.inline.lambda_locator.Lambda;
import proguard.pass.Pass;

import java.util.HashSet;
import java.util.List;
import java.util.Set;

public class LambdaInliner implements Pass {
    private final String classNameFilter;
    private boolean inlinedAllUsages;
    public LambdaInliner(String classNameFilter) {
        this.classNameFilter = classNameFilter;
        this.inlinedAllUsages = true;
    }

    public LambdaInliner() {
        this("");
    }

    @Override
    public void execute(AppView appView) {
        LambdaLocator lambdaLocator = new LambdaLocator(appView.programClassPool, classNameFilter);

        for (Lambda lambda : lambdaLocator.getStaticLambdas()) {
            Set<InstructionAtOffset> remainder = new HashSet<>();
            inlinedAllUsages = true;
            InitializationUtil.initialize(appView.programClassPool, appView.libraryClassPool);
<<<<<<< HEAD
            lambda.codeAttribute().accept(lambda.clazz(), lambda.method(), new LambdaUsageFinder(lambda, lambdaLocator.getStaticLambdaMap(), appView, (foundLambda, consumingClass, consumingMethod, consumingCallOffset, consumingCallClazz, consumingCallmethod, consumingCallCodeAttribute, sourceTrace, possibleLambdas) -> {
                // Try inlining the lambda in consumingMethod
                BaseLambdaInliner baseLambdaInliner = new BaseLambdaInliner(appView, consumingClass, consumingMethod, lambda);
                Method inlinedLambamethod = baseLambdaInliner.inline();

                // We didn't inline anything so no need to change any call instructions.
                if (inlinedLambamethod == null) {
                    inlinedAllUsages = false;
                    return false;
                }

                if (possibleLambdas.size() > 1) {
                    // This lambda is part of a collection of lambdas that might potentially be used, but we do not know which one is actually used. Because of that we cannot inline it.
                    inlinedAllUsages = false;
                    return false;
                }
                InitializationUtil.initialize(appView.programClassPool, appView.libraryClassPool);

                CodeAttributeEditor codeAttributeEditor = new CodeAttributeEditor();
                codeAttributeEditor.reset(consumingCallCodeAttribute.u4codeLength);

                /*
                 * Remove usages that bring the variable on the stack so all the way up until a load
                 * The store operations before the load might also be used by other functions calls that consume the
                 * lambda, that's why we need to keep them.
                 */
                for (int i = 0; i < sourceTrace.size(); i++) {
                    InstructionAtOffset instrAtOffset = sourceTrace.get(i);
                    codeAttributeEditor.deleteInstruction(instrAtOffset.offset());
                    if (instrAtOffset.instruction().canonicalOpcode() == Instruction.OP_ALOAD || instrAtOffset.instruction().canonicalOpcode() == Instruction.OP_INVOKESTATIC) {
                        remainder.addAll(sourceTrace.subList(i + 1, sourceTrace.size()));
                        break;
                    }
                }

                // Replace invokestatic call to a call with the new function
                ConstantPoolEditor constantPoolEditor = new ConstantPoolEditor((ProgramClass) consumingCallClazz);
                int methodWithoutLambdaParameterIndex = constantPoolEditor.addMethodrefConstant(consumingClass, inlinedLambamethod);

                // Replacing at consumingCallOffset
                if ((consumingMethod.getAccessFlags() & AccessConstants.STATIC) == 0) {
                    codeAttributeEditor.replaceInstruction(consumingCallOffset, new ConstantInstruction(Instruction.OP_INVOKEVIRTUAL, methodWithoutLambdaParameterIndex));
                } else {
                    codeAttributeEditor.replaceInstruction(consumingCallOffset, new ConstantInstruction(Instruction.OP_INVOKESTATIC, methodWithoutLambdaParameterIndex));
                }

                codeAttributeEditor.visitCodeAttribute(consumingCallClazz, consumingCallmethod, consumingCallCodeAttribute);
                return true;
            }));
=======
            lambda.codeAttribute().accept(lambda.clazz(), lambda.method(), new LambdaUsageFinder(lambda, lambdaLocator.getStaticLambdaMap(), appView, new LambdaUsageHandler(appView, remainder)));
>>>>>>> e4ce1e0c

            /*
             * Only remove the code needed to obtain a reference to the lambda if we were able to inline everything, if we
             * could not do that then we still need the lambda and cannot remove it.
             */
            if (inlinedAllUsages) {
                // Removing lambda obtaining code because all usages could be inlined!
                CodeAttributeEditor codeAttributeEditor = new CodeAttributeEditor();
                codeAttributeEditor.reset(lambda.codeAttribute().u4codeLength);
                for (InstructionAtOffset instrAtOffset : remainder) {
                    codeAttributeEditor.deleteInstruction(instrAtOffset.offset());
                }
                codeAttributeEditor.visitCodeAttribute(lambda.clazz(), lambda.method(), lambda.codeAttribute());
            }
        }
    }


    public class LambdaUsageHandler {

        private final AppView appView;
        private final Set<InstructionAtOffset> remainder;

        public LambdaUsageHandler(AppView appView, Set<InstructionAtOffset> remainder) {
            this.appView = appView;
            this.remainder = remainder;
        }

        void handle(Lambda lambda, Clazz consumingClazz, Method consumingMethod, int consumingCallOffset, Clazz consumingCallClass, Method consumingCallMethod, CodeAttribute consumingCallCodeAttribute, List<InstructionAtOffset> sourceTrace, List<Lambda> possibleLambdas) {
            // Try inlining the lambda in consumingMethod
            BaseLambdaInliner baseLambdaInliner = new BaseLambdaInliner(appView, consumingClazz, consumingMethod, lambda);
            Method inlinedLambamethod = baseLambdaInliner.inline();

            // We didn't inline anything so no need to change any call instructions.
            if (inlinedLambamethod == null) {
                inlinedAllUsages = false;
                return;
            }

            if (possibleLambdas.size() > 1) {
                // This lambda is part of a collection of lambdas that might potentially be used, but we do not know which one is actually used. Because of that we cannot inline it.
                inlinedAllUsages = false;
                return;
            }

            CodeAttributeEditor codeAttributeEditor = new CodeAttributeEditor();
            codeAttributeEditor.reset(consumingCallCodeAttribute.u4codeLength);

            /*
             * Remove usages that bring the variable on the stack so all the way up until a load
             * The store operations before the load might also be used by other functions calls that consume the
             * lambda, that's why we need to keep them.
             */
            for (int i = 0; i < sourceTrace.size(); i++) {
                InstructionAtOffset instrAtOffset = sourceTrace.get(i);
                codeAttributeEditor.deleteInstruction(instrAtOffset.offset());
                if (instrAtOffset.instruction().canonicalOpcode() == Instruction.OP_ALOAD || instrAtOffset.instruction().canonicalOpcode() == Instruction.OP_INVOKESTATIC) {
                    remainder.addAll(sourceTrace.subList(i + 1, sourceTrace.size()));
                    break;
                }
            }

            // Replace invokestatic call to a call with the new function
            ConstantPoolEditor constantPoolEditor = new ConstantPoolEditor((ProgramClass) consumingCallClass);
            int methodWithoutLambdaParameterIndex = constantPoolEditor.addMethodrefConstant(consumingClazz, inlinedLambamethod);

            // Replacing at consumingCallOffset
            if ((consumingMethod.getAccessFlags() & AccessConstants.STATIC) == 0) {
                codeAttributeEditor.replaceInstruction(consumingCallOffset, new ConstantInstruction(Instruction.OP_INVOKEVIRTUAL, methodWithoutLambdaParameterIndex));
            } else {
                codeAttributeEditor.replaceInstruction(consumingCallOffset, new ConstantInstruction(Instruction.OP_INVOKESTATIC, methodWithoutLambdaParameterIndex));
            }

            codeAttributeEditor.visitCodeAttribute(consumingCallClass, consumingCallMethod, consumingCallCodeAttribute);
        }
    }
}<|MERGE_RESOLUTION|>--- conflicted
+++ resolved
@@ -1,6 +1,5 @@
 package proguard.optimize.inline;
 
-//import com.guardsquare.gui.Gui;
 import proguard.classfile.Clazz;
 import proguard.classfile.attribute.CodeAttribute;
 import proguard.optimize.inline.lambda_locator.LambdaLocator;
@@ -40,59 +39,11 @@
             Set<InstructionAtOffset> remainder = new HashSet<>();
             inlinedAllUsages = true;
             InitializationUtil.initialize(appView.programClassPool, appView.libraryClassPool);
-<<<<<<< HEAD
-            lambda.codeAttribute().accept(lambda.clazz(), lambda.method(), new LambdaUsageFinder(lambda, lambdaLocator.getStaticLambdaMap(), appView, (foundLambda, consumingClass, consumingMethod, consumingCallOffset, consumingCallClazz, consumingCallmethod, consumingCallCodeAttribute, sourceTrace, possibleLambdas) -> {
-                // Try inlining the lambda in consumingMethod
-                BaseLambdaInliner baseLambdaInliner = new BaseLambdaInliner(appView, consumingClass, consumingMethod, lambda);
-                Method inlinedLambamethod = baseLambdaInliner.inline();
-
-                // We didn't inline anything so no need to change any call instructions.
-                if (inlinedLambamethod == null) {
-                    inlinedAllUsages = false;
-                    return false;
-                }
-
-                if (possibleLambdas.size() > 1) {
-                    // This lambda is part of a collection of lambdas that might potentially be used, but we do not know which one is actually used. Because of that we cannot inline it.
-                    inlinedAllUsages = false;
-                    return false;
-                }
-                InitializationUtil.initialize(appView.programClassPool, appView.libraryClassPool);
-
-                CodeAttributeEditor codeAttributeEditor = new CodeAttributeEditor();
-                codeAttributeEditor.reset(consumingCallCodeAttribute.u4codeLength);
-
-                /*
-                 * Remove usages that bring the variable on the stack so all the way up until a load
-                 * The store operations before the load might also be used by other functions calls that consume the
-                 * lambda, that's why we need to keep them.
-                 */
-                for (int i = 0; i < sourceTrace.size(); i++) {
-                    InstructionAtOffset instrAtOffset = sourceTrace.get(i);
-                    codeAttributeEditor.deleteInstruction(instrAtOffset.offset());
-                    if (instrAtOffset.instruction().canonicalOpcode() == Instruction.OP_ALOAD || instrAtOffset.instruction().canonicalOpcode() == Instruction.OP_INVOKESTATIC) {
-                        remainder.addAll(sourceTrace.subList(i + 1, sourceTrace.size()));
-                        break;
-                    }
-                }
-
-                // Replace invokestatic call to a call with the new function
-                ConstantPoolEditor constantPoolEditor = new ConstantPoolEditor((ProgramClass) consumingCallClazz);
-                int methodWithoutLambdaParameterIndex = constantPoolEditor.addMethodrefConstant(consumingClass, inlinedLambamethod);
-
-                // Replacing at consumingCallOffset
-                if ((consumingMethod.getAccessFlags() & AccessConstants.STATIC) == 0) {
-                    codeAttributeEditor.replaceInstruction(consumingCallOffset, new ConstantInstruction(Instruction.OP_INVOKEVIRTUAL, methodWithoutLambdaParameterIndex));
-                } else {
-                    codeAttributeEditor.replaceInstruction(consumingCallOffset, new ConstantInstruction(Instruction.OP_INVOKESTATIC, methodWithoutLambdaParameterIndex));
-                }
-
-                codeAttributeEditor.visitCodeAttribute(consumingCallClazz, consumingCallmethod, consumingCallCodeAttribute);
-                return true;
-            }));
-=======
-            lambda.codeAttribute().accept(lambda.clazz(), lambda.method(), new LambdaUsageFinder(lambda, lambdaLocator.getStaticLambdaMap(), appView, new LambdaUsageHandler(appView, remainder)));
->>>>>>> e4ce1e0c
+            lambda.codeAttribute().accept(lambda.clazz(), lambda.method(),
+                    new LambdaUsageFinder(lambda, lambdaLocator.getStaticLambdaMap(), appView,
+                            new LambdaUsageHandler(appView, remainder)
+                    )
+            );
 
             /*
              * Only remove the code needed to obtain a reference to the lambda if we were able to inline everything, if we
@@ -121,7 +72,7 @@
             this.remainder = remainder;
         }
 
-        void handle(Lambda lambda, Clazz consumingClazz, Method consumingMethod, int consumingCallOffset, Clazz consumingCallClass, Method consumingCallMethod, CodeAttribute consumingCallCodeAttribute, List<InstructionAtOffset> sourceTrace, List<Lambda> possibleLambdas) {
+        boolean handle(Lambda lambda, Clazz consumingClazz, Method consumingMethod, int consumingCallOffset, Clazz consumingCallClass, Method consumingCallMethod, CodeAttribute consumingCallCodeAttribute, List<InstructionAtOffset> sourceTrace, List<Lambda> possibleLambdas) {
             // Try inlining the lambda in consumingMethod
             BaseLambdaInliner baseLambdaInliner = new BaseLambdaInliner(appView, consumingClazz, consumingMethod, lambda);
             Method inlinedLambamethod = baseLambdaInliner.inline();
@@ -129,13 +80,13 @@
             // We didn't inline anything so no need to change any call instructions.
             if (inlinedLambamethod == null) {
                 inlinedAllUsages = false;
-                return;
+                return false;
             }
 
             if (possibleLambdas.size() > 1) {
                 // This lambda is part of a collection of lambdas that might potentially be used, but we do not know which one is actually used. Because of that we cannot inline it.
                 inlinedAllUsages = false;
-                return;
+                return false;
             }
 
             CodeAttributeEditor codeAttributeEditor = new CodeAttributeEditor();
@@ -167,6 +118,7 @@
             }
 
             codeAttributeEditor.visitCodeAttribute(consumingCallClass, consumingCallMethod, consumingCallCodeAttribute);
+            return true;
         }
     }
 }