package proguard.optimize.inline;

import org.apache.logging.log4j.LogManager;
import org.apache.logging.log4j.Logger;
import proguard.AppView;
import proguard.classfile.AccessConstants;
import proguard.classfile.Clazz;
import proguard.classfile.LibraryMethod;
import proguard.classfile.Member;
import proguard.classfile.Method;
import proguard.classfile.ProgramClass;
import proguard.classfile.ProgramMethod;
import proguard.classfile.attribute.Attribute;
import proguard.classfile.attribute.CodeAttribute;
import proguard.classfile.attribute.visitor.AllAttributeVisitor;
import proguard.classfile.attribute.visitor.AttributeVisitor;
import proguard.classfile.constant.FieldrefConstant;
import proguard.classfile.constant.InterfaceMethodrefConstant;
import proguard.classfile.constant.visitor.ConstantVisitor;
import proguard.classfile.editor.AccessFixer;
import proguard.classfile.editor.ClassEditor;
import proguard.classfile.editor.CodeAttributeEditor;
import proguard.classfile.editor.ConstantPoolEditor;
import proguard.classfile.editor.MethodCopier;
import proguard.classfile.editor.PeepholeEditor;
import proguard.classfile.instruction.ConstantInstruction;
import proguard.classfile.instruction.Instruction;
import proguard.classfile.instruction.InstructionFactory;
import proguard.classfile.instruction.VariableInstruction;
import proguard.classfile.instruction.visitor.AllInstructionVisitor;
import proguard.classfile.instruction.visitor.InstructionCounter;
import proguard.classfile.instruction.visitor.InstructionOpCodeFilter;
import proguard.classfile.instruction.visitor.InstructionVisitor;
import proguard.classfile.util.ClassReferenceInitializer;
import proguard.classfile.util.ClassUtil;
import proguard.classfile.util.InternalTypeEnumeration;
import proguard.classfile.visitor.MemberVisitor;
import proguard.evaluation.PartialEvaluator;
import proguard.evaluation.TracedStack;
import proguard.optimize.inline.lambdalocator.Lambda;
import proguard.optimize.peephole.MethodInliner;

import java.util.ArrayList;
import java.util.List;
import java.util.Optional;

/**
 * A class that given a method that consumes a lambda is able to create a new method which has this lambda inlined. The
 * caller will still need to replace the call instruction and handle removing arguments provided to the original call
 * instruction if this class manages to inline the lambda.
 */
public abstract class BaseLambdaInliner implements MemberVisitor, InstructionVisitor, ConstantVisitor {
    private final Clazz consumingClass;
    private final Method consumingMethod;
    private final AppView appView;
    private final Lambda lambda;
    private final CodeAttributeEditor codeAttributeEditor;
    private final boolean isStatic;
    private final int calledLambdaIndex;
    private final int sizeAdjustedLambdaIndex;
    private final PartialEvaluator partialEvaluator;
    private Clazz interfaceClass;
    private Clazz lambdaClass;
    private Method lambdaInvokeMethod;
    private String bridgeDescriptor;
    private ProgramMethod inlinedLambdaMethod;
    private Method staticInvokeMethod;
    private InterfaceMethodrefConstant referencedInterfaceConstant;
    private final List<Integer> invokeMethodCallOffsets;
    private static final Logger logger = LogManager.getLogger(BaseLambdaInliner.class);


    public BaseLambdaInliner(AppView appView, Clazz consumingClass, Method consumingMethod, int calledLambdaIndex, Lambda lambda) {
        this.consumingClass = consumingClass;
        this.consumingMethod = consumingMethod;
        this.appView = appView;
        this.lambda = lambda;
        this.codeAttributeEditor = new CodeAttributeEditor();
        this.isStatic = (consumingMethod.getAccessFlags() & AccessConstants.STATIC) != 0;
        this.calledLambdaIndex = calledLambdaIndex + (isStatic ? 0 : 1);
        this.sizeAdjustedLambdaIndex = ClassUtil.internalMethodVariableIndex(consumingMethod.getDescriptor(consumingClass), true, this.calledLambdaIndex);
        this.partialEvaluator = new PartialEvaluator();
        this.invokeMethodCallOffsets = new ArrayList<>();
    }

    /**
     * Idea: Inline a lambda by just giving it a consuming method and class in which it has to inline the particular
     * lambda,  a reference to the newly created function with the inlined lambda is returned, the caller can then
     * replace the call instruction with a call to this newly created function. This way we don't need to think about
     * how it is called exactly, it can be used as a higher abstraction in other places such as in the recursive
     * inliner.
     *
     * @return Returns a new method which has the lambda inlined in it, the lambda argument is also removed. If this
     *         class was unable to inline the lambda into the method it will return null.
     */
<<<<<<< HEAD
    public Method inline() {
        logger.debug("Entered inline");
=======
    public ProgramMethod inline() {
>>>>>>> f69fd140
        if (consumingMethod instanceof LibraryMethod)
            return null;

        ConstantInstruction c = lambda.getstaticInstruction();
        lambda.clazz().constantPoolEntryAccept(c.constantIndex, new LambdaImplementationVisitor((programClass, programMethod, interfaceClass, bridgeDescriptor) -> {
            this.interfaceClass = interfaceClass;
            this.lambdaClass = programClass;
            this.lambdaInvokeMethod = programMethod;
            this.bridgeDescriptor = bridgeDescriptor;

            if (!shouldInline(consumingClass, consumingMethod, programClass, lambdaInvokeMethod)) {
                return;
            }

            // First we copy the method from the anonymous lambda class into the class where it is used.
            MethodCopier copier = new MethodCopier(programClass, programMethod, BaseLambdaInliner.this);
            consumingClass.accept(copier);
        }));

        return inlinedLambdaMethod;
    }

    /**
     * A method that allows to conditionally inline lambdas based on information about the consuming method and the
     * lambda implementation method.
     * @param consumingClass The consuming class, this is the class that contains the consuming method.
     * @param consumingMethod The consuming method (method taking the lambda as an argument).
     * @param lambdaClass The class containing the implementation method of the lambda.
     * @param lambdaImplMethod The implementation method of the lambda.
     * @return Returns true if it should attempt to inline this lambda, if it's false it will stop and this lambda will
     *         not be inlined.
     */
    protected abstract boolean shouldInline(Clazz consumingClass, Method consumingMethod, Clazz lambdaClass, Method lambdaImplMethod);

    @Override
    public void visitAnyMember(Clazz clazz, Member member) {
        ProgramMethod method = (ProgramMethod) member;
        method.u2accessFlags = (method.getAccessFlags() & ~AccessConstants.BRIDGE & ~AccessConstants.SYNTHETIC & ~AccessConstants.PRIVATE)
                | AccessConstants.STATIC;

        // Copy the invoke method
        String invokeMethodDescriptor = method.getDescriptor(consumingClass);
        DescriptorModifier descriptorModifier = new DescriptorModifier(consumingClass);
        staticInvokeMethod = descriptorModifier.modify(method,
            originalDescriptor -> {
                // The method becomes static
                String modifiedDescriptor = originalDescriptor.replace("(", "(Ljava/lang/Object;");
                // Change return type if it has an effect on the stack size
                modifiedDescriptor = modifiedDescriptor.replace(")Ljava/lang/Double;", ")D");
                modifiedDescriptor = modifiedDescriptor.replace(")Ljava/lang/Float;", ")F");
                return modifiedDescriptor.replace(")Ljava/lang/Long;", ")J");
            }
        , true);

        ProgramMethod copiedConsumingMethod = descriptorModifier.modify((ProgramMethod) consumingMethod, descriptor -> descriptor);

        // Don't inline if the lamdba is passed to another method
        try {
            copiedConsumingMethod.accept(consumingClass, new RecursiveInliner(calledLambdaIndex));
        } catch (CannotInlineException cie) {
            ClassEditor classEditor = new ClassEditor((ProgramClass) consumingClass);
            classEditor.removeMethod(copiedConsumingMethod);
            classEditor.removeMethod(staticInvokeMethod);
            return;
        }

        referencedInterfaceConstant = null;
        invokeMethodCallOffsets.clear();

        // Replace invokeinterface call to invoke method with invokestatic to staticInvokeMethod
        Optional<Integer> consumingMethodLength = MethodLengthFinder.getMethodCodeLength(consumingClass, copiedConsumingMethod);
        assert consumingMethodLength.isPresent();
        codeAttributeEditor.reset(consumingMethodLength.get());
        copiedConsumingMethod.accept(consumingClass,
                new AllAttributeVisitor(
                new AllInstructionVisitor(
                new InstructionOpCodeFilter(new int[] { Instruction.OP_INVOKEINTERFACE }, this))));

        if (referencedInterfaceConstant != null) {
            // Remove casting before and after invoke method call
            // Uses same codeAttributeEditor as LambdaInvokeReplacer
            copiedConsumingMethod.accept(consumingClass, new AllAttributeVisitor(new PrePostCastRemover(invokeMethodDescriptor)));
        }

        // Remove return value's casting from staticInvokeMethod.
        staticInvokeMethod.accept(consumingClass, new AllAttributeVisitor(new PeepholeEditor(codeAttributeEditor, new CastPatternRemover(codeAttributeEditor))));

        // Important for inlining, we need this so that method invocations have non-null referenced methods.
        appView.programClassPool.classesAccept(
                new ClassReferenceInitializer(appView.programClassPool, appView.libraryClassPool)
        );

        // Inlining phase 2, inline that static invoke method into the actual function that uses the lambda.
        inlineMethodInClass(consumingClass, staticInvokeMethod);

        // Remove the static invoke method once it has been inlined.
        ClassEditor classEditor = new ClassEditor((ProgramClass) consumingClass);
        classEditor.removeMethod(staticInvokeMethod);

        // Remove checkNotNullParameter() call because arguments that are lambdas will be removed.
        InstructionCounter removedNullCheckInstrCounter = new InstructionCounter();
        copiedConsumingMethod.accept(consumingClass, new AllAttributeVisitor(new PeepholeEditor(codeAttributeEditor, new NullCheckRemover(sizeAdjustedLambdaIndex, codeAttributeEditor, removedNullCheckInstrCounter))));

        // Remove inlined lambda from arguments through the descriptor.
        ProgramMethod methodWithoutLambdaParameter = descriptorModifier.modify(copiedConsumingMethod, desc -> {
            List<String> list = new ArrayList<>();
            InternalTypeEnumeration internalTypeEnumeration = new InternalTypeEnumeration(desc);
            while (internalTypeEnumeration.hasMoreTypes()) {
                list.add(internalTypeEnumeration.nextType());
            }
            // We adjust the index to not take the "this" parameter into account because this is not visible in the
            // method descriptor.
            list.remove(calledLambdaIndex - (isStatic ? 0 : 1));

            return ClassUtil.internalMethodDescriptorFromInternalTypes(internalTypeEnumeration.returnType(), list);
        }, true);


        // Remove one of the arguments
        lambda.clazz().constantPoolEntryAccept(lambda.getstaticInstruction().constantIndex, new ConstantVisitor() {
            @Override
            public void visitFieldrefConstant(Clazz clazz, FieldrefConstant fieldrefConstant) {
                ConstantPoolEditor constantPoolEditor = new ConstantPoolEditor((ProgramClass) consumingClass);
                int lambdaInstanceFieldIndex = constantPoolEditor.addFieldrefConstant(fieldrefConstant.referencedClass, fieldrefConstant.referencedField);

                // If the argument had a null check removed then it was non-nullable, so we can replace usages with null
                // just fine because no one will ever null check on it. Even if the programmer did do a null check on it
                // the kotlin compiler will remove it.
                Instruction replacementInstruction = removedNullCheckInstrCounter.getCount() != 0 ?
                        new VariableInstruction(Instruction.OP_ACONST_NULL) :
                        new ConstantInstruction(Instruction.OP_GETSTATIC, lambdaInstanceFieldIndex);
                methodWithoutLambdaParameter.accept(consumingClass, new LocalUsageRemover(codeAttributeEditor, sizeAdjustedLambdaIndex, replacementInstruction));
            }
        });
        appView.programClassPool.classesAccept(new AccessFixer());

        // The resulting new method is: methodWithoutLambdaParameter, the user of the BaseLambdaInliner can then replace
        // calls to the old function to calls to this new function.
        inlinedLambdaMethod = methodWithoutLambdaParameter;
    }

    @Override
    public void visitConstantInstruction(Clazz consumingClass, Method consumingMethod, CodeAttribute consumingMethodCodeAttribute, int consumingMethodCallOffset, ConstantInstruction constantInstruction) {
        consumingClass.constantPoolEntryAccept(constantInstruction.constantIndex, this);
        Method invokeInterfaceMethod = referencedInterfaceConstant.referencedMethod;
        Clazz invokeInterfaceClass = referencedInterfaceConstant.referencedClass;

        // Check if this is an invokeinterface call to the lambda class invoke method
        if (invokeInterfaceClass.getName().equals(interfaceClass.getName()) &&
                invokeInterfaceMethod.getName(invokeInterfaceClass).equals(lambdaInvokeMethod.getName(lambdaClass)) &&
                invokeInterfaceMethod.getDescriptor(invokeInterfaceClass).equals(bridgeDescriptor)
        ) {
            partialEvaluator.visitCodeAttribute(consumingClass, consumingMethod, consumingMethodCodeAttribute);
            TracedStack tracedStack = partialEvaluator.getStackBefore(consumingMethodCallOffset);

            // If we have a lambda with n arguments we have to skip those n arguments and then get the instance of the lambda used for calling invokeinterface.
            int lambdaInstanceStackIndex = ClassUtil.internalMethodParameterCount(invokeInterfaceMethod.getDescriptor(invokeInterfaceClass));

            consumingMethodCodeAttribute.instructionAccept(
                consumingClass,
                consumingMethod,
                tracedStack.getTopActualProducerValue(lambdaInstanceStackIndex).instructionOffsetValue().instructionOffset(0),
                new LambdaInvokeUsageReplacer(consumingMethodCallOffset)
            );
        }
    }

    @Override
    public void visitInterfaceMethodrefConstant(Clazz clazz, InterfaceMethodrefConstant interfaceMethodrefConstant) {
        referencedInterfaceConstant = interfaceMethodrefConstant;
    }

    private class LambdaInvokeUsageReplacer implements InstructionVisitor {
        private final int possibleLambdaInvokeCallOffset;

        public LambdaInvokeUsageReplacer(int possibleLambdaInvokeCallOffset) {
            this.possibleLambdaInvokeCallOffset = possibleLambdaInvokeCallOffset;
        }

        @Override
        public void visitVariableInstruction(Clazz clazz, Method method, CodeAttribute codeAttribute, int offset, VariableInstruction variableInstruction) {
            // Uses same codeAttributeEditor as the casting remover
            Instruction tracedInstruction = SourceTracer.traceParameter(partialEvaluator, codeAttribute, offset);
            if (tracedInstruction.canonicalOpcode() == Instruction.OP_ALOAD) {
                variableInstruction = (VariableInstruction) tracedInstruction;

                // Check if the aload index is the same as the current lambda index in the arguments
                if (variableInstruction.variableIndex == sizeAdjustedLambdaIndex) {
                    // Replace call to lambda invoke method by a static call to the copied static invoke method
                    ConstantPoolEditor constantPoolEditor = new ConstantPoolEditor((ProgramClass) clazz);
                    int constantIndex = constantPoolEditor.addMethodrefConstant(clazz, staticInvokeMethod);

                    codeAttributeEditor.replaceInstruction(possibleLambdaInvokeCallOffset, new ConstantInstruction(Instruction.OP_INVOKESTATIC, constantIndex));
                    if (staticInvokeMethod.getDescriptor(consumingClass).endsWith("V")) {
                        // Lambda that returns void, so we delete the pop instruction after the invoke because it originally returned the Object type
                        codeAttributeEditor.deleteInstruction(possibleLambdaInvokeCallOffset + InstructionFactory.create(codeAttribute.code, possibleLambdaInvokeCallOffset).length(possibleLambdaInvokeCallOffset));
                    }

                    invokeMethodCallOffsets.add(possibleLambdaInvokeCallOffset);
                }
            }
        }
    }

    /**
     * A class that removes casts before and after the invoke call. The casts before are for  the arguments the casts
     * after are for the return value.
     */
    private class PrePostCastRemover implements AttributeVisitor{
        private final int nbrArgs;
        private final List<Integer> keepList;

        private PrePostCastRemover(String invokeMethodDescriptor) {
            this.nbrArgs = ClassUtil.internalMethodParameterCount(invokeMethodDescriptor);
            this.keepList = new ArrayList<>();

            InternalTypeEnumeration internalTypeEnumeration = new InternalTypeEnumeration(invokeMethodDescriptor);
            int i = 0;
            while (internalTypeEnumeration.hasMoreTypes()) {
                if (internalTypeEnumeration.nextType().equals("Ljava/lang/Object;")) {
                    // Argument i is object, we should keep the cast for this argument
                    keepList.add(i);
                }
                i++;
            }
        }

        @Override
        public void visitCodeAttribute(Clazz clazz, Method method, CodeAttribute codeAttribute) {
            for (int invokeMethodCallOffset : invokeMethodCallOffsets) {
                // If  the next instruction is pop then we are not using the return value so we don't need to remove
                // casts on the return value.
                if (InstructionFactory.create(codeAttribute.code, invokeMethodCallOffset + InstructionFactory.create(codeAttribute.code, invokeMethodCallOffset).length(invokeMethodCallOffset)).opcode != Instruction.OP_POP) {
                    int endOffset = invokeMethodCallOffset + 8 + 1;
                    codeAttribute.instructionsAccept(consumingClass, method, invokeMethodCallOffset, endOffset,
                            new CastRemover(codeAttributeEditor)
                    );
                }

                // Remove casts on the arguments, because arguments can have things like calculations in them, we use
                // the partial evaluator, but because we already ran it on this code attribute in a previous operation
                // it doesn't really cost us much at all.
                for (int i = 0; i < nbrArgs; i++) {
                    int offset = partialEvaluator.getStackBefore(invokeMethodCallOffset).getTopActualProducerValue(nbrArgs - i - 1).instructionOffsetValue().instructionOffset(0);
                    codeAttribute.instructionAccept(clazz, method, offset, new CastRemover(codeAttributeEditor, keepList, i));
                }
            }
            codeAttributeEditor.visitCodeAttribute(clazz, method, codeAttribute);
        }

        @Override
        public void visitAnyAttribute(Clazz clazz, Attribute attribute) {}
    }

    /**
     * Inline a specified method in the locations it is called in the current clazz.
     * @param clazz The clazz in which we want to inline the targetMethod
     * @param targetMethod The method we want to inline.
     */
    private void inlineMethodInClass(Clazz clazz, Method targetMethod) {
        clazz.methodsAccept(new AllAttributeVisitor(new MethodInliner(false, false, true, false, null) {
            @Override
            protected boolean shouldInline(Clazz clazz, Method method, CodeAttribute codeAttribute) {
                return method.equals(targetMethod);
            }
        }));
    }
}<|MERGE_RESOLUTION|>--- conflicted
+++ resolved
@@ -93,12 +93,7 @@
      * @return Returns a new method which has the lambda inlined in it, the lambda argument is also removed. If this
      *         class was unable to inline the lambda into the method it will return null.
      */
-<<<<<<< HEAD
-    public Method inline() {
-        logger.debug("Entered inline");
-=======
     public ProgramMethod inline() {
->>>>>>> f69fd140
         if (consumingMethod instanceof LibraryMethod)
             return null;
 
