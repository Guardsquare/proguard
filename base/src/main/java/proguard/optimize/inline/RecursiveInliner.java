package proguard.optimize.inline;

import org.apache.logging.log4j.LogManager;
import org.apache.logging.log4j.Logger;
import proguard.classfile.AccessConstants;
import proguard.classfile.Clazz;
import proguard.classfile.Method;
import proguard.classfile.ProgramClass;
import proguard.classfile.ProgramMethod;
import proguard.classfile.attribute.Attribute;
import proguard.classfile.attribute.BootstrapMethodsAttribute;
import proguard.classfile.attribute.CodeAttribute;
import proguard.classfile.attribute.visitor.AttributeNameFilter;
import proguard.classfile.attribute.visitor.AttributeVisitor;
import proguard.classfile.constant.InterfaceMethodrefConstant;
import proguard.classfile.constant.InvokeDynamicConstant;
import proguard.classfile.constant.MethodHandleConstant;
import proguard.classfile.constant.MethodrefConstant;
import proguard.classfile.constant.visitor.ConstantVisitor;
import proguard.classfile.instruction.ConstantInstruction;
import proguard.classfile.instruction.Instruction;
import proguard.classfile.instruction.VariableInstruction;
import proguard.classfile.instruction.visitor.InstructionOpCodeFilter;
import proguard.classfile.instruction.visitor.InstructionVisitor;
import proguard.classfile.util.ClassUtil;
import proguard.classfile.visitor.MemberVisitor;
import proguard.evaluation.PartialEvaluator;
import proguard.evaluation.TracedStack;

<<<<<<< HEAD
import java.util.List;
=======
import static proguard.optimize.inline.FirstLambdaParameterFinder.findFirstLambdaParameter;
>>>>>>> 8c354abe

/**
 * Recursively inline functions that make use of the lambda parameter in the arguments of the current function.
 * The first step, is finding out who actually uses our lambda parameter, we do this using the partial evaluator.
 * <p>
 * If we s ee a lambda is used by a method being called from within the consuming method we will currently abort the
 * inlining process.
 */
public class RecursiveInliner implements AttributeVisitor, InstructionVisitor, MemberVisitor, ConstantVisitor {
    private Clazz consumingClazz;
    private Method copiedConsumingMethod;
    private boolean isStatic;
    private final PartialEvaluator partialEvaluator;
<<<<<<< HEAD
    private final int lambdaConsumingMethodArgIndex;
=======
    private static final Logger logger = LogManager.getLogger(RecursiveInliner.class);

>>>>>>> 8c354abe

    public RecursiveInliner(int lambdaConsumingMethodArgIndex) {
        this.consumingClazz = null;
        this.copiedConsumingMethod = null;
        this.partialEvaluator = new PartialEvaluator();
        this.lambdaConsumingMethodArgIndex = lambdaConsumingMethodArgIndex;
    }

    @Override
    public void visitAnyAttribute(Clazz clazz, Attribute attribute) {}

    /**
     * Given a code attribute, look at all the call instructions and see if they call a method that uses the lambda we
     * are currently attempting to inline.
     */
    @Override
    public void visitCodeAttribute(Clazz clazz, Method method, CodeAttribute codeAttribute) {
        partialEvaluator.visitCodeAttribute(clazz, method, codeAttribute);
        codeAttribute.instructionsAccept(clazz, method,
            new InstructionOpCodeFilter(
                new int[] {
                    Instruction.OP_INVOKESTATIC,
                    Instruction.OP_INVOKEVIRTUAL,
                    Instruction.OP_INVOKESPECIAL,
                    Instruction.OP_INVOKEDYNAMIC,
                    Instruction.OP_INVOKEINTERFACE
                },
                new CalledMethodHandler(this)
            )
        );
    }

    @Override
    public void visitAnyInstruction(Clazz clazz, Method method, CodeAttribute codeAttribute, int offset, Instruction instruction) {}

    /**
     * This visit function is used to visit the source instructions of arguments to methods called within the current
     * method, we check if the source instruction is a lambda, if it is we will stop trying to inline this lambda.
     */
    @Override
    public void visitVariableInstruction(Clazz clazz, Method method, CodeAttribute codeAttribute, int offset, VariableInstruction variableInstruction) {
        if (variableInstruction.canonicalOpcode() == Instruction.OP_ALOAD) {
<<<<<<< HEAD
            System.out.println("Value from " + variableInstruction + " " + variableInstruction.variableIndex);

            List<Instruction> sourceInstructions = Util.traceParameterSources(partialEvaluator, codeAttribute, offset);
            for (Instruction sourceInstruction : sourceInstructions) {
                System.out.println(variableInstruction + " gets it's value from " + sourceInstruction);
                if (sourceInstruction.canonicalOpcode() == Instruction.OP_ALOAD) {
                    VariableInstruction variableSourceInstruction = (VariableInstruction) sourceInstruction;
                    /*
                     * If the source instruction was an aload_x instruction we will compare the x with the index of the
                     * lambda that we are currently inlining. Because arguments can sometimes take up 2 slots on the stack
                     * we have to adjust this index accordingly.
                     */
                    String consumingMethodDescriptor = copiedConsumingMethod.getDescriptor(consumingClazz);
                    // We use true for isStatic here because lambdaConsumingMethodArgIndex already keeps in mind if the method was static or not
                    int sizeAdjustedLambdaIndex = ClassUtil.internalMethodVariableIndex(consumingMethodDescriptor, true, lambdaConsumingMethodArgIndex);

                    if (variableSourceInstruction.variableIndex == sizeAdjustedLambdaIndex) {
                        throw new CannotInlineException("Cannot inline lambdas into functions that call other functions that consume this lambda!");
                    }
=======
            logger.debug("Value from " + variableInstruction + " " + variableInstruction.variableIndex);
            Instruction sourceInstruction = SourceTracer.traceParameter(partialEvaluator, codeAttribute, offset);
            if (sourceInstruction == null) {
                throw new CannotInlineException("Argument has multiple source locations, cannot inline lambda!");
            }

            logger.debug(variableInstruction + " gets it's value from " + sourceInstruction);
            if (sourceInstruction.canonicalOpcode() == Instruction.OP_ALOAD) {
                VariableInstruction variableSourceInstruction = (VariableInstruction) sourceInstruction;

                String consumingMethodDescriptor = copiedConsumingMethod.getDescriptor(consumingClazz);
                int calledLambdaRealIndex = findFirstLambdaParameter(consumingMethodDescriptor);
                int sizeAdjustedLambdaIndex = ClassUtil.internalMethodVariableIndex(consumingMethodDescriptor, isStatic, calledLambdaRealIndex);

                if (variableSourceInstruction.variableIndex == sizeAdjustedLambdaIndex) {
                    throw new CannotInlineException("Cannot inline lambdas into functions that call other functions that consume this lambda!");
>>>>>>> 8c354abe
                }
            }
        }
    }

    @Override
    public void visitProgramMethod(ProgramClass programClass, ProgramMethod programMethod) {
        this.consumingClazz = programClass;
        this.copiedConsumingMethod = programMethod;
        this.isStatic = (copiedConsumingMethod.getAccessFlags() & AccessConstants.STATIC) != 0;
        programMethod.attributesAccept(programClass, this);
    }

    /**
     * This class visits call instructions and visits the source instructions of each argument of each call using the
     * sourceInstructionVisitor. The sourceInstructionVisitor can then check if the argument is in fact the lambda we
     * are currently inlining.
     */
    private class CalledMethodHandler implements InstructionVisitor, ConstantVisitor, AttributeVisitor {
        private final InstructionVisitor sourceInstructionVisitor;
        private TracedStack tracedStack;
        private Clazz clazz;
        private Method method;
        private CodeAttribute codeAttribute;

        /**
         * @param sourceInstructionVisitor This is the visitor that will visit the source instructions for the arguments
         *                                 of method calls. The source instructions are the instructions that originally
         *                                 produced the value used in the argument. In the context of recursive inlining
         *                                 this could be something like aload_1 which loads the first argument in a
         *                                 virtual function, we also know which index  the lambda argument is at and
         *                                 that allows us to see if this method makes use of the lambda argument of the
         *                                 consuming method or not.
         */
        public CalledMethodHandler(InstructionVisitor sourceInstructionVisitor) {
            this.sourceInstructionVisitor = sourceInstructionVisitor;
        }

        /**
         * This method will visit all the call instructions, it will visit the constantIndex using a constant visitor
         * to see which method is referenced depending on if it's an invokeinterface/invokedynamic/invokestatic/...
         * call.
         */
        @Override
        public void visitConstantInstruction(Clazz clazz, Method method, CodeAttribute codeAttribute, int callOffset, ConstantInstruction constantInstruction) {
            this.clazz = clazz;
            this.method = method;
            this.codeAttribute = codeAttribute;
            this.tracedStack = partialEvaluator.getStackBefore(callOffset);

            if (tracedStack.size() <= 0)
                return;

            // Handle the referenced method for all call instructions by visiting the constantIndex.
            clazz.constantPoolEntryAccept(constantInstruction.constantIndex, this);
        }

        @Override
        public void visitMethodrefConstant(Clazz clazz, MethodrefConstant methodrefConstant) {
            handleCalledMethod(methodrefConstant.referencedClass, methodrefConstant.referencedMethod);
        }

        @Override
        public void visitInvokeDynamicConstant(Clazz clazz, InvokeDynamicConstant invokeDynamicConstant) {
            clazz.attributesAccept(
                new AttributeNameFilter(Attribute.BOOTSTRAP_METHODS,
                new IndyLambdaImplVisitor(invokeDynamicConstant, new MemberVisitor() {
                    @Override
                    public void visitProgramMethod(ProgramClass programClass, ProgramMethod programMethod) {
                        handleCalledMethod(programClass, programMethod);
                    }
                }))
            );
        }

        @Override
        public void visitInterfaceMethodrefConstant(Clazz clazz, InterfaceMethodrefConstant interfaceMethodrefConstant) {
            handleCalledMethod(interfaceMethodrefConstant.referencedClass, interfaceMethodrefConstant.referencedMethod);
        }

        /**
         * This is a helper method that handles the case where a referencedMethod is called from the consuming method.
         * @param referencedClass The class in which the method that is called from within the consuming method resides.
         * @param referencedMethod The method that is called from within the consuming method.
         */
        private void handleCalledMethod(Clazz referencedClass, Method referencedMethod) {
            /*
             * Null checks can be on the lambda parameter, these are also function calls but they shouldn't stop us from
             * inlining because we will remove these later.
             */
            if (referencedClass.getName().equals("kotlin/jvm/internal/Intrinsics") &&
                    referencedMethod.getName(referencedClass).equals("checkNotNullParameter") &&
                    referencedMethod.getDescriptor(referencedClass).equals("(Ljava/lang/Object;Ljava/lang/String;)V"))
                return;

            String methodDescriptor = referencedMethod.getDescriptor(referencedClass);
            int argCount = ClassUtil.internalMethodParameterCount(methodDescriptor);
            boolean referencedMethodStatic = (referencedMethod.getAccessFlags() & AccessConstants.STATIC) != 0;
            // We will now check if any of the arguments has a value that comes from the lambda parameters
            for (int argIndex = 0; argIndex < argCount; argIndex++) {
                int sizeAdjustedIndex = ClassUtil.internalMethodVariableIndex(methodDescriptor, referencedMethodStatic, argIndex);
                int stackEntryIndex = tracedStack.size() - ClassUtil.internalMethodVariableIndex(methodDescriptor, referencedMethodStatic, argCount) + sizeAdjustedIndex;
                int traceOffset = tracedStack.getBottomActualProducerValue(stackEntryIndex).instructionOffsetValue().instructionOffset(0);
                codeAttribute.instructionAccept(clazz, method, traceOffset, sourceInstructionVisitor);
            }
        }
    }

    /**
     * A simple class that visits the static invocation method that implements an invokedynamic lambda. The
     * implementation method is visited by the implMethodVisitor.
     */
    private static class IndyLambdaImplVisitor implements AttributeVisitor {
        private final InvokeDynamicConstant invokeDynamicConstant;
        private final MemberVisitor implMethodVisitor;

        public IndyLambdaImplVisitor(InvokeDynamicConstant invokeDynamicConstant, MemberVisitor implMethodVisitor) {
            this.invokeDynamicConstant = invokeDynamicConstant;
            this.implMethodVisitor = implMethodVisitor;
        }

        @Override
        public void visitBootstrapMethodsAttribute(Clazz clazz, BootstrapMethodsAttribute bootstrapMethodsAttribute) {
            bootstrapMethodsAttribute.bootstrapMethodEntryAccept(clazz, invokeDynamicConstant.u2bootstrapMethodAttributeIndex, (bootstrapClazz, bootstrapMethodInfo) -> {
                ProgramClass programClass = (ProgramClass) bootstrapClazz;
                MethodHandleConstant bootstrapMethodHandle =
                        (MethodHandleConstant) programClass.getConstant(bootstrapMethodInfo.u2methodHandleIndex);

                if (bootstrapMethodHandle.getClassName(bootstrapClazz).equals("java/lang/invoke/LambdaMetafactory")) {
                    MethodHandleConstant methodHandleConstant = (MethodHandleConstant) ((ProgramClass) bootstrapClazz).getConstant(bootstrapMethodInfo.u2methodArguments[1]);
                    Method referencedMethod = new RefMethodFinder(bootstrapClazz).findReferencedMethod(methodHandleConstant.u2referenceIndex);

                    referencedMethod.accept(bootstrapClazz, implMethodVisitor);
                }
            });
        }
    }
}<|MERGE_RESOLUTION|>--- conflicted
+++ resolved
@@ -26,12 +26,7 @@
 import proguard.classfile.visitor.MemberVisitor;
 import proguard.evaluation.PartialEvaluator;
 import proguard.evaluation.TracedStack;
-
-<<<<<<< HEAD
 import java.util.List;
-=======
-import static proguard.optimize.inline.FirstLambdaParameterFinder.findFirstLambdaParameter;
->>>>>>> 8c354abe
 
 /**
  * Recursively inline functions that make use of the lambda parameter in the arguments of the current function.
@@ -43,14 +38,9 @@
 public class RecursiveInliner implements AttributeVisitor, InstructionVisitor, MemberVisitor, ConstantVisitor {
     private Clazz consumingClazz;
     private Method copiedConsumingMethod;
-    private boolean isStatic;
     private final PartialEvaluator partialEvaluator;
-<<<<<<< HEAD
     private final int lambdaConsumingMethodArgIndex;
-=======
     private static final Logger logger = LogManager.getLogger(RecursiveInliner.class);
-
->>>>>>> 8c354abe
 
     public RecursiveInliner(int lambdaConsumingMethodArgIndex) {
         this.consumingClazz = null;
@@ -93,12 +83,11 @@
     @Override
     public void visitVariableInstruction(Clazz clazz, Method method, CodeAttribute codeAttribute, int offset, VariableInstruction variableInstruction) {
         if (variableInstruction.canonicalOpcode() == Instruction.OP_ALOAD) {
-<<<<<<< HEAD
-            System.out.println("Value from " + variableInstruction + " " + variableInstruction.variableIndex);
-
-            List<Instruction> sourceInstructions = Util.traceParameterSources(partialEvaluator, codeAttribute, offset);
+            logger.debug("Value from " + variableInstruction + " " + variableInstruction.variableIndex);
+
+            List<Instruction> sourceInstructions = SourceTracer.traceParameterSources(partialEvaluator, codeAttribute, offset);
             for (Instruction sourceInstruction : sourceInstructions) {
-                System.out.println(variableInstruction + " gets it's value from " + sourceInstruction);
+                logger.debug(variableInstruction + " gets it's value from " + sourceInstruction);
                 if (sourceInstruction.canonicalOpcode() == Instruction.OP_ALOAD) {
                     VariableInstruction variableSourceInstruction = (VariableInstruction) sourceInstruction;
                     /*
@@ -113,24 +102,6 @@
                     if (variableSourceInstruction.variableIndex == sizeAdjustedLambdaIndex) {
                         throw new CannotInlineException("Cannot inline lambdas into functions that call other functions that consume this lambda!");
                     }
-=======
-            logger.debug("Value from " + variableInstruction + " " + variableInstruction.variableIndex);
-            Instruction sourceInstruction = SourceTracer.traceParameter(partialEvaluator, codeAttribute, offset);
-            if (sourceInstruction == null) {
-                throw new CannotInlineException("Argument has multiple source locations, cannot inline lambda!");
-            }
-
-            logger.debug(variableInstruction + " gets it's value from " + sourceInstruction);
-            if (sourceInstruction.canonicalOpcode() == Instruction.OP_ALOAD) {
-                VariableInstruction variableSourceInstruction = (VariableInstruction) sourceInstruction;
-
-                String consumingMethodDescriptor = copiedConsumingMethod.getDescriptor(consumingClazz);
-                int calledLambdaRealIndex = findFirstLambdaParameter(consumingMethodDescriptor);
-                int sizeAdjustedLambdaIndex = ClassUtil.internalMethodVariableIndex(consumingMethodDescriptor, isStatic, calledLambdaRealIndex);
-
-                if (variableSourceInstruction.variableIndex == sizeAdjustedLambdaIndex) {
-                    throw new CannotInlineException("Cannot inline lambdas into functions that call other functions that consume this lambda!");
->>>>>>> 8c354abe
                 }
             }
         }
@@ -140,7 +111,6 @@
     public void visitProgramMethod(ProgramClass programClass, ProgramMethod programMethod) {
         this.consumingClazz = programClass;
         this.copiedConsumingMethod = programMethod;
-        this.isStatic = (copiedConsumingMethod.getAccessFlags() & AccessConstants.STATIC) != 0;
         programMethod.attributesAccept(programClass, this);
     }
 
