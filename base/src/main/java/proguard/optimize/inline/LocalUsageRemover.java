package proguard.optimize.inline;

import proguard.classfile.Clazz;
import proguard.classfile.Method;
import proguard.classfile.ProgramClass;
import proguard.classfile.ProgramMethod;
import proguard.classfile.attribute.Attribute;
import proguard.classfile.attribute.CodeAttribute;
import proguard.classfile.attribute.visitor.AllAttributeVisitor;
import proguard.classfile.attribute.visitor.AttributeVisitor;
import proguard.classfile.editor.CodeAttributeEditor;
import proguard.classfile.instruction.Instruction;
import proguard.classfile.instruction.VariableInstruction;
import proguard.classfile.instruction.visitor.InstructionVisitor;
import proguard.classfile.visitor.MemberVisitor;

public class LocalUsageRemover implements MemberVisitor, InstructionVisitor, AttributeVisitor {
    private final CodeAttributeEditor codeAttributeEditor;
    private final int argumentIndex;
    private final Instruction replacementInstruction;

    public LocalUsageRemover(CodeAttributeEditor codeAttributeEditor, int argumentIndex, Instruction replacementInstruction) {
        this.codeAttributeEditor = codeAttributeEditor;
        this.argumentIndex = argumentIndex;
        this.replacementInstruction = replacementInstruction;
    }

    public LocalUsageRemover(CodeAttributeEditor codeAttributeEditor, int argumentIndex) {
        this(codeAttributeEditor, argumentIndex, new VariableInstruction(Instruction.OP_ACONST_NULL));
    }

    @Override
    public void visitProgramMethod(ProgramClass programClass, ProgramMethod programMethod) {
<<<<<<< HEAD
        programMethod.accept(programClass, new AllAttributeVisitor(new AttributeVisitor() {
            @Override
            public void visitAnyAttribute(Clazz clazz, Attribute attribute) {}

            @Override
            public void visitCodeAttribute(Clazz clazz, Method method, CodeAttribute codeAttribute) {
                codeAttributeEditor.reset(codeAttribute.u4codeLength);
                codeAttribute.instructionsAccept(clazz, method, new InstructionVisitor() {
                    @Override
                    public void visitAnyInstruction(Clazz clazz, Method method, CodeAttribute codeAttribute, int offset, Instruction instruction) {}

                    @Override
                    public void visitVariableInstruction(Clazz clazz, Method method, CodeAttribute codeAttribute, int offset, VariableInstruction variableInstruction) {
                        if (variableInstruction.variableIndex == argumentIndex) {
                            if (variableInstruction.isStore()) {
                                codeAttributeEditor.replaceInstruction(offset, new VariableInstruction(Instruction.OP_POP));
                            } else {
                                codeAttributeEditor.replaceInstruction(offset, replacementInstruction);
                            }
                        } else if (variableInstruction.variableIndex > argumentIndex){
                            codeAttributeEditor.replaceInstruction(offset, new VariableInstruction(variableInstruction.canonicalOpcode(), variableInstruction.variableIndex - 1, variableInstruction.constant));
                        }
                    }
                });
                codeAttributeEditor.visitCodeAttribute(clazz, method, codeAttribute);
=======
        programMethod.accept(programClass, new AllAttributeVisitor(this));
    }

    @Override
    public void visitCodeAttribute(Clazz clazz, Method method, CodeAttribute codeAttribute) {
        codeAttributeEditor.reset(codeAttribute.u4codeLength);
        codeAttribute.instructionsAccept(clazz, method, this);
        codeAttributeEditor.visitCodeAttribute(clazz, method, codeAttribute);
    }

    @Override
    public void visitAnyAttribute(Clazz clazz, Attribute attribute) {}

    @Override
    public void visitVariableInstruction(Clazz clazz, Method method, CodeAttribute codeAttribute, int offset, VariableInstruction variableInstruction) {
        if (variableInstruction.variableIndex == argumentIndex) {
            if (variableInstruction.isStore()) {
                codeAttributeEditor.replaceInstruction(offset, new VariableInstruction(Instruction.OP_POP));
            } else {
                codeAttributeEditor.replaceInstruction(offset, new VariableInstruction(Instruction.OP_ACONST_NULL));
>>>>>>> fb9fe7d4
            }
        } else if (variableInstruction.variableIndex > argumentIndex){
            codeAttributeEditor.replaceInstruction(offset, new VariableInstruction(variableInstruction.canonicalOpcode(), variableInstruction.variableIndex - 1, variableInstruction.constant));
        }
    }

    @Override
    public void visitAnyInstruction(Clazz clazz, Method method, CodeAttribute codeAttribute, int offset, Instruction instruction) {}
}<|MERGE_RESOLUTION|>--- conflicted
+++ resolved
@@ -31,33 +31,6 @@
 
     @Override
     public void visitProgramMethod(ProgramClass programClass, ProgramMethod programMethod) {
-<<<<<<< HEAD
-        programMethod.accept(programClass, new AllAttributeVisitor(new AttributeVisitor() {
-            @Override
-            public void visitAnyAttribute(Clazz clazz, Attribute attribute) {}
-
-            @Override
-            public void visitCodeAttribute(Clazz clazz, Method method, CodeAttribute codeAttribute) {
-                codeAttributeEditor.reset(codeAttribute.u4codeLength);
-                codeAttribute.instructionsAccept(clazz, method, new InstructionVisitor() {
-                    @Override
-                    public void visitAnyInstruction(Clazz clazz, Method method, CodeAttribute codeAttribute, int offset, Instruction instruction) {}
-
-                    @Override
-                    public void visitVariableInstruction(Clazz clazz, Method method, CodeAttribute codeAttribute, int offset, VariableInstruction variableInstruction) {
-                        if (variableInstruction.variableIndex == argumentIndex) {
-                            if (variableInstruction.isStore()) {
-                                codeAttributeEditor.replaceInstruction(offset, new VariableInstruction(Instruction.OP_POP));
-                            } else {
-                                codeAttributeEditor.replaceInstruction(offset, replacementInstruction);
-                            }
-                        } else if (variableInstruction.variableIndex > argumentIndex){
-                            codeAttributeEditor.replaceInstruction(offset, new VariableInstruction(variableInstruction.canonicalOpcode(), variableInstruction.variableIndex - 1, variableInstruction.constant));
-                        }
-                    }
-                });
-                codeAttributeEditor.visitCodeAttribute(clazz, method, codeAttribute);
-=======
         programMethod.accept(programClass, new AllAttributeVisitor(this));
     }
 
@@ -77,8 +50,7 @@
             if (variableInstruction.isStore()) {
                 codeAttributeEditor.replaceInstruction(offset, new VariableInstruction(Instruction.OP_POP));
             } else {
-                codeAttributeEditor.replaceInstruction(offset, new VariableInstruction(Instruction.OP_ACONST_NULL));
->>>>>>> fb9fe7d4
+                codeAttributeEditor.replaceInstruction(offset, replacementInstruction);
             }
         } else if (variableInstruction.variableIndex > argumentIndex){
             codeAttributeEditor.replaceInstruction(offset, new VariableInstruction(variableInstruction.canonicalOpcode(), variableInstruction.variableIndex - 1, variableInstruction.constant));
