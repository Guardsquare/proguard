--- conflicted
+++ resolved
@@ -1,14 +1,10 @@
-<<<<<<< HEAD
 ## Version 7.4.1
 
 ### Bugfixes
 
 - Fix inadvertent closing of System.out when printing configuration. (#365)
 
-## Version 7.4-beta02
-=======
 ## Version 7.4
->>>>>>> 813616d0
 
 ### Java support
 
