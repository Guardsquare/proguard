<<<<<<< HEAD
## Version 7.2-beta2

### Java Support

New Java versions are released every 6 months. 
To allow ProGuard to continue to optimize, obfuscate and shrink Java class files ProGuard now supports all Java versions including Java 17.

- Add support for Java 17. (`PGD-132`)


### Kotlin Support

New Kotlin versions are released every 6 months.
To allow ProGuard to continue to optimize, obfuscate and shrink Kotlin generated class files and their corresponding metadata ProGuard now supports Kotlin reading Kotlin classes from version 1.0 to 1.5 and writing Kotlin metadata with version 1.4 (readable by Kotlin reflection library / compiler 1.3 - 1.5).

- Add support for processing Kotlin 1.5 metadata. (`PGD-179`, `DGD-3467`)

### Bug fixes

- Fix potential `NullPointerException` when initializing Kotlin callable references. (`T5899`)
- Prevent requiring `--enable-preview` on a JVM for Java 16 class files (write class file version `60.0` instead of `60.65535`).
=======
## Version 7.1.2

### Bug fixes

- Fix enabling of optimization when `proguard-android-optimize.txt` is specified as the default in the Gradle plugin.

>>>>>>> 7b7e4aaa

## Version 7.1.1

### Miscellaneous

#### Bug fixes

- Fix initialization and obfuscation of Kotlin callable references when using Kotlin 1.4. (`T5631`)
- Fail build when `IncompleteClassHierarchyException` is encountered. (`T5007`)
- Fix potential hanging of ProGuard process during optimization or obfuscation.

## Version 7.1 (June 2021)

### AGP 7 compatible Gradle plugin

The way ProGuard is integrated into Android projects is changing because AGP 7 will no longer allow developers to disable R8 with the `android.enableR8` Gradle property.

ProGuard 7.1 includes a new Gradle plugin which allows for a seamless integration with this new AGP version. A detailed and step-by-step guide for transition from the previous plugin is provided in the [upgrading guide](setup/upgrading.md).

- Simple integration with Android Gradle Projects by adding a dependency on the
[ProGuard Gradle Plugin artifact](https://mvnrepository.com/artifact/com.guardsquare/proguard-gradle/7.1.0) and applying the `com.guardsquare.proguard` plugin, as presented in the [Gradle plugin setup instructions](setup/gradleplugin.md).

### Java support

New Java versions are released every 6 months. 
To allow ProGuard to continue to optimize, obfuscate and shrink Java class files we have added support for the latest releases, up to Java 16.
This includes 

- Add support for processing Java 14, 15 and 16 class files. (`PGC-0015`, `PGD-0064`)
- Add support for Java 14 sealed classes. (`PGD-0064`)
- Add support for records (previewed in Java 15/16, targeted for Java 17). (`PGD-0064`)

### New optimizations

ProGuard 7.1 adds 5 new code [optimizations](configuration/optimizations.md). 
These optimization aim at reducing the number of classes required by the application and help pinpointing the specialized type wherever possible. This can have a positive impact on code shrinking and application performances. 

 - `method/specialization/returntype` - specializes the types of method return values, whenever possible.
 - `method/specialization/parametertype` - specializes the types of method parameters, whenever possible.
 - `method/generalization/class` - generalizes the classes of method invocations, whenever possible.
 - `field/specialization/type` - specializes the types of fields, whenever possible.
 - `field/generalization/class` - generalizes the classes of field accesses, whenever possible.

### Maven central

ProGuard was previously hosted at JCenter, but this repository has recently been removed. 
ProGuard is now published to [Maven Central](https://mvnrepository.com/artifact/com.guardsquare/proguard-gradle/7.1.0).

 - Simple integration : follow the [Gradle plugin setup instructions](setup/gradleplugin.md) to select the `mavenCentral()` repository and dependencies to the `proguard-gradle` artifact.

### Easier configuration

The [`-addconfigurationdebugging`](configuration/usage.md#addconfigurationdebugging) allows to help configuring ProGuard `-keep` rules. 
For more details and to see this in action have a look at [Configuring ProGuard, an Easy Step-by-Step Tutorial](https://www.guardsquare.com/blog/configuring-proguard-an-easy-step-by-step-tutorial).

`-addconfigurationdebugging` previously reported `-keep` rule suggestions for classes, methods or fields that did not exist in the app. Such `-keep` rules are not necessary.

ProGuard 7.1 improves the suggestion of `-keep` rules by only suggesting rules for classes, methods and fields that were actually in the original application (`DGD-3264`).

- More precise keep rule suggestions provided by `-addconfigurationdebugging`. 
- Easier ProGuard -keep rules configuration.
- Reduced ProGuard configuration size.

### Miscellaneous

#### Improvements

 - Remove Gradle plugin dependency on Android build tools. (`PGD-0066`)
 - Improve error message when missing classes result in an incomplete class hierarchy. (`DGD-0013`)
 - Improve speed of horizontal class merging. (`DGD-1471`)
 - Fix potential `NullPointerException` during GSON optimization. (`T3568`, `T3607`)
 - Fix potential dangling switch labels and next local index in `GsonDeserializationOptimizer`.
 - Fix potential `NoClassDefFoundError` at runtime after applying Gson optimization to library project. (`T2374`)
 - Improve general performance and stability of optimization.
 
#### Bug fixes

 - Fix `ProGuardTask` Gradle task compatibility with Gradle 7. (`PGD-0136`)
 - Fix potentially incorrect class merging optimizations that could cause a run-time `NullPointerException`. (`DGD-3377`)
 - Fix Gradle task error when using an existing `-outjar` directory. (`PGD-0106`)
 - Fix potential class merging optimization issue resulting in `ArrayIndexOutOfBoundsException` during build. (`DGD-1995`)
 - Fix enum unboxing for already obfuscated code. (`DGD-0567`)
 - Fix potential parameter removal optimization issue when optimizing constructors. (`PGD-0018`, `PGD-0019`)
 - Fix potential `IllegalArgumentException` (Stack size becomes negative) in `class/merging/wrapper` optimization. (`DGD-2587`)
 - Fix wrapper class merging with `new`/`dup`/`astore` sequences. (`DGD-1564`)
 - Fix potential incorrect removal of exception handlers during optimization. (`DGD-3036`)
 - Fix potential, incorrect advanced code optimizations. (`DGD-3289`)
 - Disallow merging of nest hosts or members during class merging optimization. (`PGD-0037`)
 - Fix packaging of Ant plugin. (`PGD-0052`)
 - Fix potential IllegalArgumentException in GSON optimization. (`PGD-0047`)
 - Fix writing of kept directories. (`PGD-0110`)
 - Fix storage and alignment of uncompressed zip entries. (`DGD-2390`)
 - Fix processing of constant boolean arrays. (`DGD-2338`)
 - Prevent injected classes from being merged into other classes.

## Version 7.0 (Jun 2020)

| Version| Issue    | Module   | Explanation
|--------|----------|----------|----------------------------------
| 7.0.1  | DGD-2382 | CORE     | Fixed processing of Kotlin 1.4 metadata annotations.
| 7.0.1  | DGD-2494 | CORE     | Fix naming conflict resolution potentially resulting in the renaming of library members.
| 7.0.1  |          | RETRACE  | Extend expressions supported by Retrace.
| 7.0.0  |          | CORE     | Added support for [Kotlin metadata](languages/kotlin.md), with new option `-keepkotlinmetadata`.
| 7.0.0  | PGD-32   | CORE     | Allowing Java 14 class files.
| 7.0.0  |          | CORE     | Optimizing away instance references to constructor-less classes.
| 7.0.0  | DGD-1489 | CORE     | Fixed potential `IllegalArgumentException` with message `Value "x" is not a reference value` when optimizing code with conditional casts.
| 7.0.0  | PGD-12   | CORE     | Fixed building gradle plugin.

## Version 6.2 (Oct 2019)

| Version| Issue    | Module   | Explanation
|--------|----------|----------|----------------------------------
| 6.2.2  |          | GRADLE   | Fixed missing runtime dependencies.
| 6.2.1  | PGD-12   | GRADLE   | Fixed build of Gradle plugin.
| 6.2.1  | DGD-827  | CORE     | Fixed retracing of obfuscated class / method names in some cases.
| 6.2.1  | PGD-15   | CORE     | Fixed potential `ClassFormatError` due to corrupt LineNumberTables when processing class files generated by groovy 2.5.5+.
| 6.2.1  | DGD-1503 | CORE     | Added default filter to prevent processing of versioned class files.
| 6.2.1  | DGD-1364 | DOCS     | Documented the mapping file format.
| 6.2.1  | DGD-950  | CORE     | Fixed potential `EmptyStackException` when generating mapping files with inlined methods in rare cases.
| 6.2.1  | PGD-10   | CORE     | Fixed potential `VerifyError` when optimizing classes with class version `11+` due to nest based access.
| 6.2.1  | PGD-11   | CORE     | Fixed gradle example for processing libraries.
| 6.2.1  | PGD-8    | CORE     | Fixed potential `IllegalArgumentException` with message `Value "x" is not a reference value` when optimizing code with conditional casts.
| 6.2.1  | DGD-1424 | CORE     | Fixed incomplete fix in case of inlining method with type annotations.
| 6.2.0  | DGD-1359 | CORE     | Fixed removal of non-static write-only fields (optimization `field/removal/writeonly`).
| 6.2.0  | DGD-1424 | CORE     | Fixed potential build error when inlining methods into code attributes with type annotations.
| 6.2.0  | PGD-764  | GUI      | Fixed text fields for obfuscation dictionaries.
| 6.2.0  | PGD-751  | GUI      | Fixed boilerplate settings and foldable panels.
| 6.2.0  | DGD-1418 | CORE     | Fixed class member access checking for backporting of closures.
| 6.2.0  | DGD-1359 | CORE     | Fixed removal of write-only fields.
| 6.2.0  | PGD-756  | CORE     | Fixed detection of functional interfaces.
| 6.2.0  | DGD-1317 | CORE     | Fixed potential build errors when optimizing methods with many parameters.
| 6.2.0  | PGD-753  | CORE     | Fixed processing of signature attributes in constructors of inner classes and enum types.
| 6.2.0  | PGD-759  | CORE     | Fixed backporting of Java 8 API types when used as parameters in private methods.
| 6.2.0  | PGD-1    | CORE     | Fixed optimization of exception handling in Kotlin runtime.

## Version 6.1 (May 2019)

- \[PGD-750\] Fixed UnsupportedOperationException when optimizing enum types
  in closure arguments.
- \[DGD-1276\] Fixed optimization of Groovy code constructs causing Dalvik
  conversion errors.
- \[DGD-1258\] Fixed potential VerifyError in JVM caused by inlining methods
  from super class.
- \[PGD-752\] Fixed preverification of initializers with inlined exception
  throwing code.
- \[PGD-755\] Fixed compatibility with older versions of ProGuard
  when used in combination with the Android gradle plugin.
- Fixed potential NullPointerException when using keep rules with
  includecode modifier.
- \[PGD-749\] Fixed merging of classes containing type annotations with empty
  targets.
- \[PGD-748\] Fixed optimization of exceptions as unused parameters.
- \[PGD-747\] Removed unwanted logging injection for native library loading.
- \[PGD-745\] Fixed IllegalArgumentException for comparison of constant arrays
  with NaN float/double values.
- \[PGD-744\] Fixed potential ClassCastException when optimizing method handles
  of simple enum types.
- \[DGD-504\] Fixed potential build errors when optimizing Kotlin
  code that combines `let` and the Elvis operator `?:`.
- \[PGD-741\] Improved incremental obfuscation.
- \[DGD-1050\] Fixed obfuscation of enums in annotations, for
  conversion by dx or D8.
- \[PGD-739\] Fixed the counter for the number of inlined
  constant parameters.
- \[PGD-188\] Added support for Java 10, 11, and 12.
- \[PGD-740\] Fixed shrinking of nest member attributes.
- \[PGD-735\] Fixed processing of parameter annotations in
  constructors of inner classes and enum types.
- \[PGD-734\] Fixed processing of lambda expressions for non-obvious
  functional interfaces.
- Added optimization of code that uses the GSON library, removing
  reflection to improve size and performance of the processed code.
- Added automatic backporting of code using the Java 8 stream API,
  enabled by adding net.sourceforge.streamsupport as a library.
- Added automatic backporting of Java 8 time API, enabled by adding
  org.threeten as a library.
- Added option `-assumevalues`, with corresponding optimizations on
  integer intervals.
- \[PGD-731\] Fixed incorrect error message about generics in
  wildcard expressions.
- \[PGD-730\] Fixed infinite loop in optimization.
- \[PGD-720\] Fixed unboxed enum types being compared to null.
- Fixed writing out mapping files with duplicate lines.
- Fixed potentially inconsistent local variable type table.
- Fixed backporting of default interface methods if an interface
  extends another one.
- Now uniformly reading and writing text files with UTF-8 encoding.
- \[PGD-708\] Fixed possible verification error due to exception
  handlers in Kotlin initializers.
- \[PGD-712\] Fixed NullPointerException triggered by `module-info`
  classes with `requires` without version.
- \[PGD-709\] Improved error messages for problems parsing wildcards.

## Version 6.0 (Feb 2018)

- \[PGD-701\] Fixed potential VerifyError in the presence of branches
  to instruction offset 0.
- Fixed backporting of lambda functions using the alternative
  factory method.
- \[PGD-699\] Fixed obfuscation of closures that implement
  multiple interfaces.
- \[PGD-694\] Fixed classes prefix when writing output to directories.
- \[PGD-186\] Added support for Java 10.
- \[PGD-698\] Fixed possible NullPointerException when
  parsing configuration.
- \[PGD-655\] Fixed access from static methods to protected methods
  in superclasses.
- \[PGD-693\] Fixed obfuscation of closures for functional interfaces
  with default methods.
- Added new option `-if`, to specify conditions for [`-keep`](configuration/usage.md#keep) options.
- Added new option `-addconfigurationdebugging`, to instrument the
  code to get feedback about missing configuration at runtime.
- Added new option [`-android`](configuration/usage.md#android) to tune processing for Android.
- Added support for references to matched wildcards in regular
  expressions in `-keep` options.
- Added new options `-assumenoexternalsideeffects`,
  `-assumenoescapingparameters`, and `-assumenoexternalreturnvalues`,
  to express fine-grained assumptions for better code optimization.
- Added backporting of Java 8 code.
- Added backporting and support for Java 9 code.
- Improved vertical class merging.
- \[PGD-689\] Fixed optimization potentially causing unexpected error
  while processing Kotlin bytecode.
- \[PGD-690\] Fixed NullPointerException when editing keep
  specifications in GUI.
- \[PGD-688\] Fixed UnsupportedOperationException while optimizing
  type annotations.
- \[PGD-654\] Fixed processing of MethodParameters attributes with
  nameless parameters.
- \[PGD-662\] Fixed obfuscation causing clashing private and default
  method names.
- \[PGD-684\] Fixed obfuscation of extensions of functional interfaces
  that are implemented with closures.
- \[PGD-681\] Fixed potential IllegalArgumentException in
  simplification of tail recursion.
- \[PGD-672\] Fixed memory leak writing compressed zip entries.
- \[PGD-652\] Fixed possible NullPointerException due to missing
  variable initialization.
- \[PGD-641\] Fixed possible NullPointerException due to optimized
  enum types.
- \[PGD-630\] Fixed possible NullPointerException in
  optimization step.
- \[PGD-637\] Fixed simplification of enum types in
  invokedynamic calls.
- Fixed merging of classes sometimes resulting in final methods
  being overridden.
- Fixed simplification of enum types that are stored in arrays.
- Fixed VerifyError triggered by merging classes with
  shrinking disabled.

## Version 5.3 (Sep 2016)

- Avoiding obfuscated name clashes with library classes.
- Fixed processing of generic signatures with inner classes.
- Fixed processing of generic signatures with array types as bounds.
- Fixed processing of wide branch instructions.
- Fixed shrinking of nameless parameters attribute.
- Fixed optimization of code with unreachable exception handlers.
- Fixed optimization of enum types with custom fields.
- Fixed optimization of enum types with custom static methods.
- Fixed optimization of lambda method types.
- Fixed optimization of parameter annotations.
- Fixed optimization of swap/pop constructs.
- Fixed adapting class access for referenced class members.
- Fixed adapting invocations for referenced class members.
- Preserving class member signature classes if
  `includedescriptorclasses` is specified.
- Allowing empty output jars if [`-ignorewarnings`](configuration/usage.md#ignorewarnings) is specified.
- Avoiding exceptions when inlining invalid line number
  instruction offsets.
- Fixed preverification of wildcard exceptions.
- Fixed ReTrace for field names.
- Fixed ReTrace for negative line numbers.
- Improved ReTrace regular expression for Logback and Log4j.
- Added Gradle build file.
- Updated documentation and examples.

## Version 5.2 (Jan 2015)

- Added encoding of optimized line numbers in ProGuard.
- Added decoding of optimized stack frames in ReTrace.
- Added overflow checks when writing out class files.
- Fixed shrinking of default methods in subinterfaces.
- Fixed optimization of closures with signatures containing
  merged classes.
- Fixed conservative optimization of instructions that may
  throw exceptions.
- Fixed internal processing of primitive array types.
- Updated documentation and examples.

## Version 5.1 (Oct 2014)

- Fixed processing of various kinds of closures in Java 8.
- Fixed shrinking of generic signatures in classes and methods.
- Fixed shrinking of debug information about generic local
  variable types.
- Fixed optimization of default implementations in interfaces.
- Fixed optimization of variable initializations.
- Fixed obfuscation of internal class names in strings.
- Updated documentation and examples.

## Version 5.0 (Aug 2014)

- Added support for Java 8.
- Added [`-keep`](configuration/usage.md#keep) modifier `includedescriptorclasses`.
- Added automatic suggestions for keeping attributes.
- Clearing preverification information when `-dontpreverify`
  is specified.
- Extended optimization support for conservative optimization with
  java system property `optimize.conservatively`.
- Fixed occasional preverification problem.
- Fixed shrinking of generic class signatures.
- Fixed shrinking of generic variable signatures.
- Fixed analysis of unused parameters for bootstrap methods in
  library classes.
- Fixed inlining problem of non-returning subroutines.
- Fixed possible IllegalArgumentException and
  ArrayIndexOutOfBoundsException in enum simplification.
- Fixed unnecessary notes about dynamic class instantiations with
  constant class names.
- Fixed preverification of unnecessary casts of null values.
- Fixed lazy resolution of output jars in Gradle task.
- Fixed processing of synthetic code with alternative
  initializer invocations.
- Improved handling of symbolic links in shell scripts.
- Improved default path in Windows bat files.
- Updated documentation and examples.

## Version 4.11 (Dec 2013)

- Added simplification of basic enum types.
- Added reading and writing of apk and aar archives.
- Fixed criteria for class merging.
- Fixed simplification of variable initializations.
- Fixed simplification of redundant boolean variables.
- Fixed optimization of unused stack entries in exception handlers.
- Fixed correction of access flags after class merging, method
  inlining, and class repackaging.
- Refined criterion for method inlining.
- Updated documentation and examples.

## Version 4.10 (Jul 2013)

- Made Gradle task resolve files lazily.
- Enabled as-needed execution in Gradle task.
- Using standard string interpolation for Gradle configuration.
- Reduced log levels for console output in Gradle task.
- Updated documentation and examples.

## Version 4.9 (Mar 2013)

- Added Gradle task.
- Added more peephole optimizations for strings.
- Improved optimization of classes with static initializers.
- Improved processing of finally blocks compiled with JDK 1.4
  or older.
- Fixed shrinking of access widening abstract methods, for the
  Dalvik VM.
- Fixed overly aggressive shrinking of class annotations.
- Fixed processing of unused classes in generic signatures.
- Fixed merging of classes with similar class members.
- Added java system property `optimize.conservatively` to allow for
  instructions intentionally throwing `NullPointerException`,
  `ArrayIndexOutOfBoundsException`, or `ClassCastException` without
  other useful effects.
- Fixed optimization of unnecessary variable initializations.
- Fixed optimization of code involving NaN.
- Fixed inlining of methods that are supposed to be kept.
- Fixed preverification of artificially convoluted dup constructs.
- Fixed quotes for java commands in .bat scripts.
- Improved handling of non-sequential line number information.
- Now requiring Java 5 or higher for running ProGuard.
- Updated build files.
- Updated documentation and examples.

## Version 4.8 (May 2012)

- Added more peephole optimizations for strings.
- Added support for multiple external configuration files in
  Ant configurations.
- Added support for Ant properties in external configuration files.
- Fixed parsing of empty file filters on input and output.
- Fixed parsing of '\*' wildcard for file filters and name filters.
- Fixed obfuscation of private methods that are overridden in concrete
  classes with intermediary abstract classes and interfaces
  (workaround for Oracle bugs \#6691741 and \#6684387).
- Fixed optimization of complex finally blocks, compiled with JDK 1.4
  or earlier.
- Fixed optimizing signatures of methods that are marked as not having
  side effects.
- Fixed optimization of long local variables possibly causing
  verification error for register pairs.
- Fixed merging of classes defined inside methods.
- Fixed stack consistency in optimization step.
- No longer removing debug information about unused parameters, for
  `-keepparameternames` or `-keepattributes`.
- Fixed updating manifest files with carriage return characters.
- Now removing unreachable code in preverification step.
- Improved default regular expression for stack traces in ReTrace.
- Updated documentation and examples.

## Version 4.7 (Dec 2011)

- Added support for Java 7.
- Parsing unquoted file names with special characters more leniently.
- Added support for instance methods overriding class methods.
- Added removal of unused parameterless constructors.
- Added removal of empty class initializers.
- Added peephole optimizations for constant strings.
- Avoiding idle optimization passes.
- Improved removal of unused constants after obfuscation.
- Fixed removal of unused classes referenced by annotations.
- Fixed simplifying parameters of constructors that should actually
  be preserved.
- Fixed simplifying parameters of large numbers of
  similar constructors.
- Fixed exceptions in optimization of unusual obfuscated code.
- Fixed NullPointerException when specifying `-keepclassmembers`
  without specific class or class members.
- Fixed potential problems with mixed-case class name dictionaries
  when not allowing mixed-case class names.
- Fixed obfuscation of classes with EnclosingMethod attributes that
  don't specify methods.
- Fixed preverification of returning try blocks with finally blocks,
  inside try blocks, when compiled with JDK 1.4.
- Fixed sorting of interfaces containing generics.
- Fixed paths in shell scripts.
- Fixed filling in of text fields showing class obfuscation dictionary
  and package obfuscation dictionary from configuration in GUI.
- Worked around Oracle Java 6/7 bug \#7027598 that locked the GUI
  on Linux.
- Updated documentation and examples.

## Version 4.6 (Feb 2011)

- Added support for synthetic, bridge, and varargs modifiers
  in configuration.
- Added detection of atomic updater construction with
  constant arguments.
- Fixed merging of package visible classes.
- Fixed optimization of fields that are only accessed by reflection.
- Fixed optimization of read-only or write-only fields that
  are volatile.
- Fixed handling of side-effects due to static initializers.
- Fixed handling of bridge flags in obfuscation step.
- Fixed handling of super flag when merging classes.
- Fixed updating of variable tables when optimizing variables.
- Fixed removal of unused parameters with 32 or more parameters.
- Fixed incorrect removal of exception handler for
  instanceof instruction.
- Fixed inlining of methods with unusual exception handlers.
- Fixed optimization of unusual code causing stack underflow.
- Fixed keeping of constructor parameter names.
- Fixed unwanted wrapping of non-standard META-INF files.
- Fixed filtering of warnings about references to array types.
- Fixed overriding of warning option and note option in Ant task.
- Improved detection of file name extensions for canonical paths.
- Improved printing of seeds specified by [`-keep`](configuration/usage.md#keep) options.
- Improved printing of notes about unkept classes.
- Improved checking whether output is up to date.
- Updated documentation and examples.

## Version 4.5 (Jun 2010)

- Added option `-keepparameternames`.
- [`-dontskipnonpubliclibraryclasses`](configuration/usage.md#dontskipnonpubliclibraryclasses) is now set by default. Added
  `-skipnonpubliclibraryclasses` as an option.
- Made processing independent of order of input classes to get even
  more deterministic output.
- Improved constant field propagation.
- Improved renaming of resource files in subdirectories of packages.
- Avoiding making fields in interfaces private.
- Optimizing exception handlers for monitorexit instruction.
- Reduced maximum allowed code length after inlining from 8000 bytes
  to 7000 bytes.
- Fixed missing warnings about missing library classes.
- Fixed shrinking of annotations with arrays of length 0.
- Fixed handling of -0.0 and NaN values when simplifying expressions.
- Fixed copying of exception handlers when simplifying tail
  recursion calls.
- Fixed optimization of introspected fields.
- Fixed simplification of unnecessary variable initializations.
- Fixed evaluation of subroutines in pre-JDK 1.5 code.
- Fixed updating of access flags in inner classes information.
- Fixed disabling of field privatization.
- Fixed invocations of privatized methods.
- Fixed updating of local variable debug information in
  optimization step.
- Fixed print settings without file name in GUI.
- Fixed field privatization setting in GUI.
- Fixed saving incorrectly quoted arguments in GUI.
- Fixed handling of regular expressions with only negators.
- Fixed unwanted wrapping of non-standard META-INF files.
- Fixed regular expression pattern for constructors in ReTrace.
- Updated documentation and examples.

## Version 4.4 (Jul 2009)

- Added new peephole optimizations.
- Added option [`-optimizations`](configuration/usage.md#optimizations) for fine-grained configuration
  of optimizations.
- Added option [`-adaptclassstrings`](configuration/usage.md#adaptclassstrings) for adapting string constants that
  correspond to obfuscated classes.
- Added option [`-keeppackagenames`](configuration/usage.md#keeppackagenames) for keeping specified package names
  from being obfuscated.
- Added option [`-keepdirectories`](configuration/usage.md#keepdirectories) for keeping specified directory
  entries in output jars.
- Extended options [`-dontnote`](configuration/usage.md#dontnote) and [`-dontwarn`](configuration/usage.md#dontwarn) for fine-grained
  configuration of notes and warnings.
- Added option `-regex` in ReTrace, for specifying alternative regular
  expressions to parse stack traces.
- Extended renaming of resource files based on obfuscation.
- Improved inlining of constant parameters and removal of
  unused parameters.
- Avoiding bug in IBM's JVM for JSE, in optimization step.
- Avoiding ArrayIndexOutOfBoundsException in optimization step.
- Fixed configuration with annotations that are not
  preserved themselves.
- Fixed preverification of invocations of super constructors with
  arguments containing ternary operators.
- Fixed processing of unreachable exception handlers.
- Fixed merging of exception classes.
- Fixed repeated method inlining.
- Fixed inlining of finally blocks surrounded by large try blocks,
  compiled with JDK 1.4 or earlier.
- Fixed optimization of complex finally blocks, compiled with JDK 1.4
  or earlier.
- Fixed obfuscation of anonymous class names, if `EnclosingMethod`
  attributes are being kept.
- Fixed obfuscation of inner class names in generic types.
- Fixed decoding of UTF-8 strings containing special characters.
- Fixed copying of debug information and annotations when
  merging classes.
- Fixed writing out of unknown attributes.
- Fixed updating manifest files with split lines.
- Updated documentation and examples.

## Version 4.3 (Dec 2008)

- Added class merging.
- Added static single assignment analysis.
- Added support for annotation and enumeration class types
  in configuration.
- Refined shrinking of fields in case of unusual
  `-keepclassmembers` options.
- Added simplification of tail recursion calls.
- Added new peephole optimizations.
- Fixed optimization of unused variable initializations causing
  negative stack sizes.
- Fixed optimization of unusual initialization code
  causing NullPointerExceptions.
- Fixed optimization of half-used long and double parameters.
- Fixed processing of complex generics signatures.
- Working around suspected java compiler bug with parameter
  annotations on constructors of non-static inner classes.
- Fixed obfuscation of classes with inner classes whose names
  are preserved.
- Fixed access of protected methods in repackaged classes.
- Added options [`-classobfuscationdictionary`](configuration/usage.md#classobfuscationdictionary) and
  `-packageobfuscationdictionary`.
- Adapting more types of resource file names based on obfuscation.
- Extended warnings about incorrect dependencies.
- Added start-up scripts and build scripts.
- Updated documentation and examples.

## Version 4.2 (Mar 2008)

- Refined data flow analysis in optimization step.
- Fixed handling of exceptions when inlining subroutines.
- Fixed inlining of incompatible code constructs between different
  java versions.
- Fixed computation of local variable frame size.
- Fixed optimization of infinite loops.
- Fixed optimization of subroutine invocations.
- Fixed optimization of floating point remainder computations.
- Fixed removal of unused parameters in method descriptors containing
  arrays of longs or doubles.
- Added undocumented java system properties
  `maximum.inlined.code.length` (default is 8) and
  `maximum.resulting.code.length` (defaults are 8000 for JSE and 2000
  for JME), for expert users who read release notes.
- Fixed processing of generic types in Signature attributes in
  shrinking and optimization steps.
- Fixed processing of inner class names in Signature attributes in
  obfuscation step.
- Improved adapting resource file names following obfuscated
  class names.
- Fixed interpretation of package names in GUI.
- Fixed default settings for Xlets in GUI.
- Updated documentation and examples.

## Version 4.1 (Dec 2007)

- Fixed shrinking of default annotation element values.
- Fixed optimization of invocations of methods in same class that are
  accessed through extensions.
- Fixed optimization of invocations of synchronized methods without
  other side-effects.
- Fixed optimization of some non-returning subroutines.
- Fixed handling of local variable debug information when
  inlining methods.
- Avoiding StackOverflowErrors during optimization of complex methods.
- Fixed obfuscation of potentially ambiguous non-primitive constants
  in interfaces.
- Fixed preverification of some code constructs involving String,
  Class, and exception types.
- The Ant task now allows empty `<injars>` and
  `<libraryjars>` elements.
- Updated documentation and examples.

## Version 4.0 (Sep 2007)

- Added preverifier for Java 6 and Java Micro Edition, with new
  options `-microedition` and `-dontpreverify`.
- Added new option [`-target`](configuration/usage.md#target) to modify java version of processed
  class files.
- Made [`-keep`](configuration/usage.md#keep) options more orthogonal and flexible, with option
  modifiers `allowshrinking`, `allowoptimization`, and
  `allowobfuscation`.
- Added new wildcards for class member descriptors: "`***`", matching
  any type, and "`...`", matching any number of arguments.
- Added support for configuration by means of annotations.
- Improved shrinking of unused annotations.
- Added check on modification times of input and output, to avoid
  unnecessary processing, with new option `-forceprocessing`.
- Added new options [`-flattenpackagehierarchy`](configuration/usage.md#flattenpackagehierarchy) and `-repackageclasses`
  (replacing `-defaultpackage`) to control obfuscation of
  package names.
- Added new options [`-adaptresourcefilenames`](configuration/usage.md#adaptresourcefilenames) and
  `-adaptresourcefilecontents`, with file filters, to update resource
  files corresponding to obfuscated class names.
- Added detection of dynamically accessed fields and methods.
- Now treating `Exceptions` attributes as optional.
- Now respecting naming rule for nested class names
  (`EnclosingClass$InnerClass`) in obfuscation step, if `InnerClasses`
  attributes or `EnclosingMethod` attributes are being kept.
- Added new inter-procedural optimizations: method inlining and
  propagation of constant fields, constant arguments, and constant
  return values.
- Added optimized local variable allocation.
- Added more than 250 new peephole optimizations.
- Improved making classes and class members public or protected.
- Now printing notes on suspiciously unkept classes in parameters of
  specified methods.
- Now printing notes for class names that don't seem to be
  fully qualified.
- Added support for uppercase filename extensions.
- Added tool tips to the GUI.
- Rewritten class file I/O code.
- Updated documentation and examples.

Upgrade considerations:

- Since ProGuard now treats the `Exceptions` attribute as optional,
  you may have to specify `-keepattributes Exceptions`, notably when
  processing code that is to be used as a library.
- ProGuard now preverifies code for Java Micro Edition, if you specify
  the option `-microedition`. You then no longer need to process the
  code with an external preverifier.
- You should preferably specify [`-repackageclasses`](configuration/usage.md#repackageclasses) instead of the old
  option name `-defaultpackage`.

## Version 3.11 (Dec 2007)

- Fixed optimization of invocations of methods in same class that are
  accessed through extensions.
- Fixed optimization of invocations of synchronized methods without
  other side-effects.
- Updated documentation and examples.

## Version 3.10 (Aug 2007)

- Now handling mixed-case input class names when
  `-dontusemixedcaseclassnames` is specified.
- Fixed optimization of synchronization on classes, as compiled by
  Eclipse and Jikes.
- Fixed optimization of switch statements with unreachable cases.
- Avoiding merging subsequent identically named files.
- Updated documentation and examples.

## Version 3.9 (Jun 2007)

- Fixed processing of .class constructs in Java 6.
- Fixed repeated processing of .class constructs.
- Fixed possible division by 0 in optimization step.
- Fixed handling of variable instructions with variable indices larger
  than 255.
- Updated documentation and examples.

## Version 3.8 (Mar 2007)

- Fixed optimization of parameters used as local variables.
- Fixed obfuscation with conflicting class member names.
- Fixed incremental obfuscation with incomplete mapping file for
  library jars.
- Updated documentation and examples.

## Version 3.7 (Dec 2006)

- Now accepting Java 6 class files.
- Fixed shrinking of partially used annotations.
- Improved incremental obfuscation, with new option
  `-useuniqueclassmembernames`.
- Printing more information in case of conflicting configuration
  and input.
- Fixed optimization of repeated array length instruction.
- Fixed optimization of subsequent try/catch/finally blocks with
  return statements.
- Fixed optimization of complex stack operations.
- Fixed optimization of simple infinite loops.
- Fixed optimization of expressions with constant doubles.
- Tuned optimization to improve size reduction after preverification.
- Fixed overflows of offsets in long code blocks.
- Now allowing class names containing dashes.
- Updated documentation and examples.

## Version 3.6 (May 2006)

- No longer automatically keeping classes in parameters of specified
  methods from obfuscation and optimization (introduced in
  version 3.4).
- Fixed inlining of interfaces that are used in .class constructs.
- Fixed removal of busy-waiting loops reading volatile fields.
- Fixed optimization of comparisons of known integers.
- Fixed optimization of known branches.
- Fixed optimization of method calls on arrays of interfaces.
- Fixed optimization of method calls without side-effects.
- Fixed optimization of nested try/catch/finally blocks with
  return statements.
- Fixed initialization of library classes that only appear
  in descriptors.
- Fixed matching of primitive type wildcards in configuration.
- Fixed the boilerplate specification for enumerations in the GUI.
- Updated documentation and examples.

## Version 3.5 (Jan 2006)

- Fixed obfuscation of class members with complex visibility.
- Fixed optimization bugs causing stack verification errors.
- Fixed optimization bug causing overridden methods to be finalized.
- Fixed optimization bug causing abstract method errors for
  retro-fitted library methods.
- Fixed optimization bug evaluating code with constant long values.
- Fixed bug in updating of optional local variable table attributes
  and local variable type table attributes after optimization.
- Fixed interpretation of comma-separated class names
  without wildcards.
- Updated documentation and examples.

## Version 3.4 (Oct 2005)

- Extended optimizations: removing duplicate code within methods.
- Extended regular expressions for class names to
  comma-separated lists.
- Now automatically keeping classes in descriptors of kept
  class members.
- Added verbose statistics for optimizations.
- Added boilerplate Number optimizations in GUI.
- Fixed `Class.forName` detection.
- Fixed incremental obfuscation bug.
- Fixed optimization bug causing stack verification errors.
- Fixed optimization bugs related to removal of unused parameters.
- Fixed exception when optimizing code with many local variables.
- Fixed exception when saving configuration with initializers in GUI.
- Updated documentation and examples.

## Version 3.3 (Jun 2005)

- Extended optimizations: making methods private and static when
  possible, making classes static when possible, removing
  unused parameters.
- Made file names relative to the configuration files in which they
  are specified. Added `-basedirectory` option.
- Added [`-whyareyoukeeping`](configuration/usage.md#whyareyoukeeping) option to get details on why given classes
  and class members are being kept.
- Added warnings for misplaced class files.
- Improved printing of notes for `Class.forName` constructs.
- Implemented '`assumenosideeffects`' nested element in Ant task.
- Improved processing of annotations.
- Fixed reading and writing of parameter annotations.
- Fixed various optimization bugs.
- Fixed wildcards not matching '-' character.
- Fixed wildcard bug and checkbox bugs in GUI.
- Setting file chooser defaults in GUI.
- Leaving room for growBox in GUI on Mac OS X.
- Properly closing configuration files.
- Updated documentation and examples.

## Version 3.2 (Dec 2004)

- Fixed JDK5.0 processing bugs.
- Fixed optimization bugs.
- Fixed relative paths in Ant task.
- Improved speed of shrinking step.
- Updated documentation and examples.

## Version 3.1 (Nov 2004)

- Improved obfuscation and shrinking of private class members.
- Added inlining of interfaces with single implementations.
- Added option to specify obfuscation dictionary.
- Added option to read package visible library class members.
- Extended support for JDK5.0 attributes.
- Fixed various optimization bugs.
- Modified Ant task to accept paths instead of filesets.
- Fixed two Ant task bugs.
- Updated documentation and examples.

## Version 3.0 (Aug 2004)

- Added bytecode optimization step, between shrinking step and
  obfuscation step.
- Generalized filtered recursive reading and writing of jars, wars,
  ears, zips, and directories.
- Added support for grouping input and output jars, wars, ears, zips,
  and directories.
- Added support for applying mapping files to library classes.
- Removed `-resourcejars` option. Resources should now be read using
  regular `-injars` options, using filters if necessary.
- Rewrote Ant task. Input and output modification dates are not
  checked at the moment. Minor changes in XML schema:
  -   Filters now specified using attributes.
  -   '`outjars`' now nested element instead of attribute.
  -   '`type`' attribute of `<method>` element no longer defaults to
      '`void`'.
  -   `<` and `>` characters now have to be encoded in
      embedded configurations.
  -   `<proguardconfiguration>` task no longer accepts attributes.
- Updated J2ME WTK plugin, now customizable through
  configuration file.
- Updated GUI.
- Fixed various processing bugs.
- Fixed ReTrace parsing bugs.
- Improved jar compression.
- Updated documentation and examples.

## Version 2.1 (Mar 2004)

- Added support for JDK1.5 classes.
- Added additional wildcard for matching primitive types.
- Added possibility to switch off notes about duplicate
  class definitions.
- Fixed use of multiple filters on output jars.
- Fixed option to keep all attributes.
- Fixed various Ant task bugs.
- Updated documentation and examples.

## Version 2.0 (Dec 2003)

- Added a graphical user interface for ProGuard and ReTrace.
- Added [`-applymapping`](configuration/usage.md#applymapping) option for incremental obfuscation.
- Added support for filtering input and output files.
- Added support for the J++ `SourceDir` attribute.
- Improved detection of `.class` constructs.
- Improved handling of misplaced manifest files.
- Improved implementation of ReTrace.
- Worked around String UTF-8 encoding bug affecting
  foreign characters.
- Fixed exception when ignoring warnings.
- Fixed various Ant task bugs.
- Updated documentation and examples.

## Version 1.7 (Aug 2003)

- Fixed various Ant task bugs.
- Fixed ClassCastException due to explicitly used abstract classes
  with implicitly used interfaces targeted at JRE1.2 (the default
  in JDK1.4).
- Fixed `-defaultpackage` bug for protected classes and class members.
- Fixed ReTrace bug when retracing without line number tables.
- Worked around zip package problems with duplicate out entries and
  rogue manifest files.
- Added work-around for handling malformed legacy interface
  class files.
- Updated documentation and examples.

## Version 1.6 (May 2003)

- Added support for Ant.
- Added support for the J2ME Wireless Toolkit.
- Added support for reading and writing directory hierarchies.
- Added option for specifying resource jars and directories.
- Added support for wildcards in class member specifications.
- Improved handling of the `-defaultpackage` option.
- Improved stack trace parsing in ReTrace tool.
- Fixed processing of libraries containing public as well as
  non-public extensions of non-public classes.
- Fixed examples for processing libraries, midlets, and
  serializable code.
- Updated documentation and examples.

## Version 1.5 (Jan 2003)

- Fixed processing of retrofitted library interfaces.
- Fixed processing of `.class` constructs in internal classes targeted
  at JRE1.2 (the default in JDK1.4).
- Fixed [`-dump`](configuration/usage.md#dump) option when `-outjar` option is not present.
- Updated documentation and examples.

## Version 1.4 (Nov 2002)

- Now copying resource files over from the input jars to the
  output jar.
- Added option to obfuscate using lower-case class names only.
- Added better option for obfuscating native methods.
- Added option not to ignore non-public library classes.
- Added automatic `.class` detection for classes compiled with Jikes.
- Updated documentation and examples.

## Version 1.3 (Sep 2002)

- Added support for wildcards in class names.
- Added tool to de-obfuscate stack traces.
- Added options to print processing information to files.
- Added option to rename source file attributes.
- Fixed processing of implicitly used interfaces targeted at JRE1.2
  (the default in JDK1.4)
- Fixed processing of configurations with negated access modifiers.
- Fixed duplicate class entry bug.
- Updated documentation and examples.

## Version 1.2 (Aug 2002)

- Improved speed.
- Fixed processing of classes targeted at JRE1.2 (the default in
  JDK1.4) with references to their own subclasses.
- Fixed processing of static initializers in J2ME MIDP applications.
- Fixed processing of retrofitted interfaces (again).
- Added more flexible handling of white space in configuration.
- Updated documentation.

## Version 1.1 (Jul 2002)

- Added automatic detection of `Class.forName("MyClass")`,
  `MyClass.class`, and
  `(MyClass)Class.forName(variable).newInstance()` constructs. This
  greatly simplifies configuration.
- Added options to keep class names and class member names without
  affecting any shrinking. They are mostly useful for native methods
  and serializable classes.
- Fixed processing of retrofitted interfaces.
- Added handling of missing/invalid manifest file in input jar.
- Updated documentation and examples.

## Version 1.0 (Jun 2002)

- First public release, based on class parsing code from Mark Welsh's
  **RetroGuard**.<|MERGE_RESOLUTION|>--- conflicted
+++ resolved
@@ -1,4 +1,3 @@
-<<<<<<< HEAD
 ## Version 7.2-beta2
 
 ### Java Support
@@ -20,14 +19,14 @@
 
 - Fix potential `NullPointerException` when initializing Kotlin callable references. (`T5899`)
 - Prevent requiring `--enable-preview` on a JVM for Java 16 class files (write class file version `60.0` instead of `60.65535`).
-=======
+
+
 ## Version 7.1.2
 
 ### Bug fixes
 
 - Fix enabling of optimization when `proguard-android-optimize.txt` is specified as the default in the Gradle plugin.
 
->>>>>>> 7b7e4aaa
 
 ## Version 7.1.1
 
