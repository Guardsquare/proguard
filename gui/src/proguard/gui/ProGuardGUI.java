/*
 * ProGuard -- shrinking, optimization, obfuscation, and preverification
 *             of Java bytecode.
 *
 * Copyright (c) 2002-2020 Guardsquare NV
 *
 * This program is free software; you can redistribute it and/or modify it
 * under the terms of the GNU General Public License as published by the Free
 * Software Foundation; either version 2 of the License, or (at your option)
 * any later version.
 *
 * This program is distributed in the hope that it will be useful, but WITHOUT
 * ANY WARRANTY; without even the implied warranty of MERCHANTABILITY or
 * FITNESS FOR A PARTICULAR PURPOSE. See the GNU General Public License for
 * more details.
 *
 * You should have received a copy of the GNU General Public License along
 * with this program; if not, write to the Free Software Foundation, Inc.,
 * 59 Temple Place, Suite 330, Boston, MA 02111-1307 USA
 */
package proguard.gui;

import proguard.*;
import proguard.classfile.util.ClassUtil;
import proguard.gui.splash.*;
import proguard.util.ListUtil;

import javax.swing.*;
import javax.swing.border.*;
import java.awt.*;
import java.awt.event.*;
import java.io.*;
import java.net.*;
import java.util.*;
import java.util.List;
import java.util.prefs.Preferences;


/**
 * GUI for configuring and executing ProGuard and ReTrace.
 *
 * @author Eric Lafortune
 */
public class ProGuardGUI extends JFrame
{
    private static final String NO_SPLASH_OPTION = "-nosplash";

    private static final String TITLE_IMAGE_FILE          = "vtitle.png";
    private static final String BOILERPLATE_CONFIGURATION = "boilerplate.pro";
    private static final String DEFAULT_CONFIGURATION     = "default.pro";

    private static final String OPTIMIZATIONS_DEFAULT                = "*";
    private static final String KEEP_ATTRIBUTE_DEFAULT               = "Exceptions,InnerClasses,Signature,Deprecated,SourceFile,LineNumberTable,LocalVariable*Table,*Annotation*,Synthetic,EnclosingMethod";
    private static final String SOURCE_FILE_ATTRIBUTE_DEFAULT        = "SourceFile";
    private static final String ADAPT_RESOURCE_FILE_NAMES_DEFAULT    = "**.properties";
    private static final String ADAPT_RESOURCE_FILE_CONTENTS_DEFAULT = "**.properties,META-INF/MANIFEST.MF";
    private static final String ELLIPSIS_DOTS                        = "...";

    private static final Border BORDER = BorderFactory.createEtchedBorder(EtchedBorder.RAISED);

    static boolean systemOutRedirected;

    private static final Preferences PREFS = Preferences.userRoot().node(ProGuardGUI.class.getName());

    private final JFileChooser configurationChooser = new JFileChooser("");
    private final JFileChooser fileChooser          = new JFileChooser("");

    private final SplashPanel splashPanel;

    private final ClassPathPanel programPanel = new ClassPathPanel(this, true);
    private final ClassPathPanel libraryPanel = new ClassPathPanel(this, false);

    private       KeepClassSpecification[] boilerplateKeep;
    private final JCheckBox[]              boilerplateKeepCheckBoxes;
    private final JTextField[]             boilerplateKeepTextFields;

    private final KeepSpecificationsPanel additionalKeepPanel = new KeepSpecificationsPanel(this, true, false, false, false, false, false);

    private       KeepClassSpecification[] boilerplateKeepNames;
    private final JCheckBox[]              boilerplateKeepNamesCheckBoxes;
    private final JTextField[]             boilerplateKeepNamesTextFields;

    private final KeepSpecificationsPanel additionalKeepNamesPanel = new KeepSpecificationsPanel(this, true, false, false, true, false, false);

    private       ClassSpecification[] boilerplateNoSideEffectMethods;
    private final JCheckBox[]          boilerplateNoSideEffectMethodCheckBoxes;

    private final ClassSpecificationsPanel additionalNoSideEffectsPanel = new ClassSpecificationsPanel(this, false, false);

    private final ClassSpecificationsPanel whyAreYouKeepingPanel = new ClassSpecificationsPanel(this, false, true);

    private final JCheckBox shrinkCheckBox     = new JCheckBox(msg("shrink"));
    private final JCheckBox printUsageCheckBox = new JCheckBox(msg("printUsage"));

    private final JCheckBox optimizeCheckBox                    = new JCheckBox(msg("optimize"));
    private final JCheckBox allowAccessModificationCheckBox     = new JCheckBox(msg("allowAccessModification"));
    private final JCheckBox mergeInterfacesAggressivelyCheckBox = new JCheckBox(msg("mergeInterfacesAggressively"));
    private final JLabel    optimizationsLabel                  = new JLabel(msg("optimizations"));
    private final JLabel    optimizationPassesLabel             = new JLabel(msg("optimizationPasses"));

    private final JSpinner optimizationPassesSpinner = new JSpinner(new SpinnerNumberModel(1, 1, 9, 1));

    private final JCheckBox obfuscateCheckBox                     = new JCheckBox(msg("obfuscate"));
    private final JCheckBox printMappingCheckBox                  = new JCheckBox(msg("printMapping"));
    private final JCheckBox applyMappingCheckBox                  = new JCheckBox(msg("applyMapping"));
    private final JCheckBox obfuscationDictionaryCheckBox         = new JCheckBox(msg("obfuscationDictionary"));
    private final JCheckBox classObfuscationDictionaryCheckBox    = new JCheckBox(msg("classObfuscationDictionary"));
    private final JCheckBox packageObfuscationDictionaryCheckBox  = new JCheckBox(msg("packageObfuscationDictionary"));
    private final JCheckBox overloadAggressivelyCheckBox          = new JCheckBox(msg("overloadAggressively"));
    private final JCheckBox useUniqueClassMemberNamesCheckBox     = new JCheckBox(msg("useUniqueClassMemberNames"));
    private final JCheckBox useMixedCaseClassNamesCheckBox        = new JCheckBox(msg("useMixedCaseClassNames"));
    private final JCheckBox keepPackageNamesCheckBox              = new JCheckBox(msg("keepPackageNames"));
    private final JCheckBox flattenPackageHierarchyCheckBox       = new JCheckBox(msg("flattenPackageHierarchy"));
    private final JCheckBox repackageClassesCheckBox              = new JCheckBox(msg("repackageClasses"));
    private final JCheckBox keepAttributesCheckBox                = new JCheckBox(msg("keepAttributes"));
    private final JCheckBox keepParameterNamesCheckBox            = new JCheckBox(msg("keepParameterNames"));
    private final JCheckBox newSourceFileAttributeCheckBox        = new JCheckBox(msg("renameSourceFileAttribute"));
    private final JCheckBox adaptClassStringsCheckBox             = new JCheckBox(msg("adaptClassStrings"));
    private final JCheckBox adaptResourceFileNamesCheckBox        = new JCheckBox(msg("adaptResourceFileNames"));
    private final JCheckBox adaptResourceFileContentsCheckBox     = new JCheckBox(msg("adaptResourceFileContents"));

    private final JCheckBox preverifyCheckBox    = new JCheckBox(msg("preverify"));
    private final JCheckBox microEditionCheckBox = new JCheckBox(msg("microEdition"));
    private final JCheckBox androidCheckBox      = new JCheckBox(msg("android"));
    private final JCheckBox targetCheckBox       = new JCheckBox(msg("target"));

    private final JComboBox targetComboBox = new JComboBox(ListUtil.commaSeparatedList(msg("targets")).toArray());

    private final JCheckBox verboseCheckBox                          = new JCheckBox(msg("verbose"));
    private final JCheckBox noteCheckBox                             = new JCheckBox(msg("note"));
    private final JCheckBox warnCheckBox                             = new JCheckBox(msg("warn"));
    private final JCheckBox ignoreWarningsCheckBox                   = new JCheckBox(msg("ignoreWarnings"));
    private final JCheckBox skipNonPublicLibraryClassesCheckBox      = new JCheckBox(msg("skipNonPublicLibraryClasses"));
    private final JCheckBox skipNonPublicLibraryClassMembersCheckBox = new JCheckBox(msg("skipNonPublicLibraryClassMembers"));
    private final JCheckBox keepDirectoriesCheckBox                  = new JCheckBox(msg("keepDirectories"));
    private final JCheckBox forceProcessingCheckBox                  = new JCheckBox(msg("forceProcessing"));
    private final JCheckBox printSeedsCheckBox                       = new JCheckBox(msg("printSeeds"));
    private final JCheckBox printConfigurationCheckBox               = new JCheckBox(msg("printConfiguration"));
    private final JCheckBox dumpCheckBox                             = new JCheckBox(msg("dump"));

    private final JTextField printUsageTextField                    = new JTextField(40);
    private final JTextField optimizationsTextField                 = new JTextField(40);
    private final JTextField printMappingTextField                  = new JTextField(40);
    private final JTextField applyMappingTextField                  = new JTextField(40);
    private final JTextField obfuscationDictionaryTextField         = new JTextField(40);
    private final JTextField classObfuscationDictionaryTextField    = new JTextField(40);
    private final JTextField packageObfuscationDictionaryTextField  = new JTextField(40);
    private final JTextField keepPackageNamesTextField              = new JTextField(40);
    private final JTextField flattenPackageHierarchyTextField       = new JTextField(40);
    private final JTextField repackageClassesTextField              = new JTextField(40);
    private final JTextField keepAttributesTextField                = new JTextField(40);
    private final JTextField newSourceFileAttributeTextField        = new JTextField(40);
    private final JTextField adaptClassStringsTextField             = new JTextField(40);
    private final JTextField adaptResourceFileNamesTextField        = new JTextField(40);
    private final JTextField adaptResourceFileContentsTextField     = new JTextField(40);
    private final JTextField noteTextField                          = new JTextField(40);
    private final JTextField warnTextField                          = new JTextField(40);
    private final JTextField keepDirectoriesTextField               = new JTextField(40);
    private final JTextField printSeedsTextField                    = new JTextField(40);
    private final JTextField printConfigurationTextField            = new JTextField(40);
    private final JTextField dumpTextField                          = new JTextField(40);

    private final JTextArea  consoleTextArea = new JTextArea(msg("processingInfo"), 3, 40);

    private final JCheckBox  reTraceVerboseCheckBox  = new JCheckBox(msg("verbose"));
    private final JTextField reTraceMappingTextField = new JTextField(40);
    private final JTextArea  stackTraceTextArea      = new JTextArea(3, 40);
    private final JTextArea  reTraceTextArea         = new JTextArea(msg("reTraceInfo"), 3, 40);


    /**
     * Creates a new ProGuardGUI.
     */
    public ProGuardGUI()
    {
        setTitle("ProGuard");
        setDefaultCloseOperation(EXIT_ON_CLOSE);

        // Create some constraints that can be reused.
        GridBagConstraints constraints = new GridBagConstraints();
        constraints.anchor = GridBagConstraints.WEST;
        constraints.insets = new Insets(0, 4, 0, 4);

        GridBagConstraints constraintsStretch = new GridBagConstraints();
        constraintsStretch.fill    = GridBagConstraints.HORIZONTAL;
        constraintsStretch.weightx = 1.0;
        constraintsStretch.anchor  = GridBagConstraints.WEST;
        constraintsStretch.insets  = constraints.insets;

        GridBagConstraints constraintsLast = new GridBagConstraints();
        constraintsLast.gridwidth = GridBagConstraints.REMAINDER;
        constraintsLast.anchor    = GridBagConstraints.WEST;
        constraintsLast.insets    = constraints.insets;

        GridBagConstraints constraintsLastStretch = new GridBagConstraints();
        constraintsLastStretch.gridwidth = GridBagConstraints.REMAINDER;
        constraintsLastStretch.fill      = GridBagConstraints.HORIZONTAL;
        constraintsLastStretch.weightx   = 1.0;
        constraintsLastStretch.anchor    = GridBagConstraints.WEST;
        constraintsLastStretch.insets    = constraints.insets;

        GridBagConstraints splashPanelConstraints = new GridBagConstraints();
        splashPanelConstraints.gridwidth = GridBagConstraints.REMAINDER;
        splashPanelConstraints.fill      = GridBagConstraints.BOTH;
        splashPanelConstraints.weightx   = 1.0;
        splashPanelConstraints.weighty   = 0.02;
        splashPanelConstraints.anchor    = GridBagConstraints.NORTHWEST;
        //splashPanelConstraints.insets    = constraints.insets;

        GridBagConstraints welcomePaneConstraints = new GridBagConstraints();
        welcomePaneConstraints.gridwidth = GridBagConstraints.REMAINDER;
        welcomePaneConstraints.fill      = GridBagConstraints.NONE;
        welcomePaneConstraints.weightx   = 1.0;
        welcomePaneConstraints.weighty   = 0.01;
        welcomePaneConstraints.anchor    = GridBagConstraints.CENTER;//NORTHWEST;
        welcomePaneConstraints.insets    = new Insets(20, 40, 20, 40);

        GridBagConstraints panelConstraints = new GridBagConstraints();
        panelConstraints.gridwidth = GridBagConstraints.REMAINDER;
        panelConstraints.fill      = GridBagConstraints.HORIZONTAL;
        panelConstraints.weightx   = 1.0;
        panelConstraints.anchor    = GridBagConstraints.NORTHWEST;
        panelConstraints.insets    = constraints.insets;

        GridBagConstraints stretchPanelConstraints = new GridBagConstraints();
        stretchPanelConstraints.gridwidth = GridBagConstraints.REMAINDER;
        stretchPanelConstraints.fill      = GridBagConstraints.BOTH;
        stretchPanelConstraints.weightx   = 1.0;
        stretchPanelConstraints.weighty   = 1.0;
        stretchPanelConstraints.anchor    = GridBagConstraints.NORTHWEST;
        stretchPanelConstraints.insets    = constraints.insets;

        GridBagConstraints containerConstraints = new GridBagConstraints();
        containerConstraints.gridwidth = GridBagConstraints.REMAINDER;
        containerConstraints.fill      = GridBagConstraints.BOTH;
        containerConstraints.weightx   = 1.0;
        containerConstraints.weighty   = 1.0;
        containerConstraints.anchor    = GridBagConstraints.NORTHWEST;

        GridBagConstraints glueConstraints = new GridBagConstraints();
        glueConstraints.fill    = GridBagConstraints.BOTH;
        glueConstraints.weightx = 0.01;
        glueConstraints.weighty = 0.01;
        glueConstraints.anchor  = GridBagConstraints.NORTHWEST;
        glueConstraints.insets  = constraints.insets;

        GridBagConstraints bottomButtonConstraints = new GridBagConstraints();
        bottomButtonConstraints.anchor = GridBagConstraints.SOUTHEAST;
        bottomButtonConstraints.insets = new Insets(2, 2, 4, 6);
        bottomButtonConstraints.ipadx  = 10;
        bottomButtonConstraints.ipady  = 2;

        GridBagConstraints lastBottomButtonConstraints = new GridBagConstraints();
        lastBottomButtonConstraints.gridwidth = GridBagConstraints.REMAINDER;
        lastBottomButtonConstraints.anchor    = GridBagConstraints.SOUTHEAST;
        lastBottomButtonConstraints.insets    = bottomButtonConstraints.insets;
        lastBottomButtonConstraints.ipadx     = bottomButtonConstraints.ipadx;
        lastBottomButtonConstraints.ipady     = bottomButtonConstraints.ipady;

        // Leave room for a growBox on Mac OS X.
        if (System.getProperty("os.name").toLowerCase().startsWith("mac os x"))
        {
            lastBottomButtonConstraints.insets = new Insets(2, 2, 4, 6 + 16);
        }

        GridBagLayout layout = new GridBagLayout();

        configurationChooser.addChoosableFileFilter(
            new ExtensionFileFilter(msg("proExtension"), new String[] { ".pro" }));

        // Create the opening panel.
        Sprite splash =
            new CompositeSprite(new Sprite[]
        {
            new ColorSprite(new ConstantColor(Color.gray),
            new FontSprite(new ConstantFont(new Font("sansserif", Font.BOLD, 90)),
            new TextSprite(new ConstantString("ProGuard"),
                           new ConstantInt(160),
                           new LinearInt(-10, 120, new SmoothTiming(500, 1000))))),

            new ColorSprite(new ConstantColor(Color.white),
            new FontSprite(new ConstantFont(new Font("sansserif", Font.BOLD, 45)),
            new ShadowedSprite(new ConstantInt(3),
                               new ConstantInt(3),
                               new ConstantDouble(0.4),
                               new ConstantInt(1),
                               new CompositeSprite(new Sprite[]
            {
                new TextSprite(new ConstantString(msg("shrinking")),
                               new LinearInt(1000, 60, new SmoothTiming(1000, 2000)),
                               new ConstantInt(70)),
                new TextSprite(new ConstantString(msg("optimization")),
                               new LinearInt(1000, 400, new SmoothTiming(1500, 2500)),
                               new ConstantInt(60)),
                new TextSprite(new ConstantString(msg("obfuscation")),
                               new LinearInt(1000, 10, new SmoothTiming(2000, 3000)),
                               new ConstantInt(145)),
                new TextSprite(new ConstantString(msg("preverification")),
                               new LinearInt(1000, 350, new SmoothTiming(2500, 3500)),
                               new ConstantInt(140)),
                new FontSprite(new ConstantFont(new Font("sansserif", Font.BOLD, 30)),
                new TextSprite(new TypeWriterString(msg("developed"), new LinearTiming(3500, 5500)),
                               new ConstantInt(250),
                               new ConstantInt(200))),
            })))),
        });
        splashPanel = new SplashPanel(splash, 0.5, 5500L);
        splashPanel.setPreferredSize(new Dimension(0, 200));

        JEditorPane welcomePane = new JEditorPane("text/html", msg("proGuardInfo"));
        welcomePane.setPreferredSize(new Dimension(640, 350));
        // The constant HONOR_DISPLAY_PROPERTIES isn't present yet in JDK 1.4.
        //welcomePane.putClientProperty(JEditorPane.HONOR_DISPLAY_PROPERTIES, Boolean.TRUE);
        welcomePane.putClientProperty("JEditorPane.honorDisplayProperties", Boolean.TRUE);
        welcomePane.setOpaque(false);
        welcomePane.setEditable(false);
        welcomePane.setBorder(new EmptyBorder(20, 20, 20, 20));
        addBorder(welcomePane, "welcome");

        JPanel proGuardPanel = new JPanel(layout);
        proGuardPanel.add(splashPanel,      splashPanelConstraints);
        proGuardPanel.add(welcomePane,  welcomePaneConstraints);

        // Create the input panel.
        // TODO: properly clone the ClassPath objects.
        // This is awkward to implement in the generic ListPanel.addElements(...)
        // method, since the Object.clone() method is not public.
        programPanel.addCopyToPanelButton("moveToLibraries", "moveToLibrariesTip", libraryPanel);
        libraryPanel.addCopyToPanelButton("moveToProgram",   "moveToProgramTip",   programPanel);

        // Collect all buttons of these panels and make sure they are equally
        // sized.
        List panelButtons = new ArrayList();
        panelButtons.addAll(programPanel.getButtons());
        panelButtons.addAll(libraryPanel.getButtons());
        setCommonPreferredSize(panelButtons);

        addBorder(programPanel, "programJars" );
        addBorder(libraryPanel, "libraryJars" );

        JPanel inputOutputPanel = new JPanel(layout);
        inputOutputPanel.add(tip(programPanel, "programJarsTip"), stretchPanelConstraints);
        inputOutputPanel.add(tip(libraryPanel, "libraryJarsTip"), stretchPanelConstraints);

        // Load the boiler plate options.
        loadBoilerplateConfiguration();

        // Create the boiler plate keep panels.
        boilerplateKeepCheckBoxes = new JCheckBox[boilerplateKeep.length];
        boilerplateKeepTextFields = new JTextField[boilerplateKeep.length];

        JButton printUsageBrowseButton = createBrowseButton(printUsageTextField,
                                                            msg("selectUsageFile"));

        JPanel shrinkingOptionsPanel = new JPanel(layout);
        addBorder(shrinkingOptionsPanel, "options");

        shrinkingOptionsPanel.add(tip(shrinkCheckBox,         "shrinkTip"),       constraintsLastStretch);
        shrinkingOptionsPanel.add(tip(printUsageCheckBox,     "printUsageTip"),   constraints);
        shrinkingOptionsPanel.add(tip(printUsageTextField,    "outputFileTip"),   constraintsStretch);
        shrinkingOptionsPanel.add(tip(printUsageBrowseButton, "selectUsageFile"), constraintsLast);

        JPanel shrinkingPanel = new JPanel(layout);

        shrinkingPanel.add(shrinkingOptionsPanel, panelConstraints);
        addClassSpecifications(extractClassSpecifications(boilerplateKeep),
                               boilerplateKeepCheckBoxes,
                               boilerplateKeepTextFields,
                               shrinkingPanel);

        addBorder(additionalKeepPanel, "keepAdditional");
        shrinkingPanel.add(tip(additionalKeepPanel, "keepAdditionalTip"), stretchPanelConstraints);

        // Create the boiler plate keep names panels.
        boilerplateKeepNamesCheckBoxes = new JCheckBox[boilerplateKeepNames.length];
        boilerplateKeepNamesTextFields = new JTextField[boilerplateKeepNames.length];

        JButton printMappingBrowseButton                = createBrowseButton(printMappingTextField,
                                                                             msg("selectPrintMappingFile"));
        JButton applyMappingBrowseButton                = createBrowseButton(applyMappingTextField,
                                                                             msg("selectApplyMappingFile"));
        JButton obfucationDictionaryBrowseButton        = createBrowseButton(obfuscationDictionaryTextField,
                                                                             msg("selectObfuscationDictionaryFile"));
        JButton classObfucationDictionaryBrowseButton   = createBrowseButton(classObfuscationDictionaryTextField,
                                                                             msg("selectObfuscationDictionaryFile"));
        JButton packageObfucationDictionaryBrowseButton = createBrowseButton(packageObfuscationDictionaryTextField,
                                                                             msg("selectObfuscationDictionaryFile"));

        JPanel obfuscationOptionsPanel = new JPanel(layout);
        addBorder(obfuscationOptionsPanel, "options");

        obfuscationOptionsPanel.add(tip(obfuscateCheckBox,                       "obfuscateTip"),                     constraintsLastStretch);
        obfuscationOptionsPanel.add(tip(printMappingCheckBox,                    "printMappingTip"),                  constraints);
        obfuscationOptionsPanel.add(tip(printMappingTextField,                   "outputFileTip"),                    constraintsStretch);
        obfuscationOptionsPanel.add(tip(printMappingBrowseButton,                "selectPrintMappingFile"),           constraintsLast);
        obfuscationOptionsPanel.add(tip(applyMappingCheckBox,                    "applyMappingTip"),                  constraints);
        obfuscationOptionsPanel.add(tip(applyMappingTextField,                   "inputFileTip"),                     constraintsStretch);
        obfuscationOptionsPanel.add(tip(applyMappingBrowseButton,                "selectApplyMappingFile"),           constraintsLast);
        obfuscationOptionsPanel.add(tip(obfuscationDictionaryCheckBox,           "obfuscationDictionaryTip"),         constraints);
        obfuscationOptionsPanel.add(tip(obfuscationDictionaryTextField,          "inputFileTip"),                     constraintsStretch);
        obfuscationOptionsPanel.add(tip(obfucationDictionaryBrowseButton,        "selectObfuscationDictionaryFile"),  constraintsLast);
        obfuscationOptionsPanel.add(tip(classObfuscationDictionaryCheckBox,      "classObfuscationDictionaryTip"),    constraints);
        obfuscationOptionsPanel.add(tip(classObfuscationDictionaryTextField,     "inputFileTip"),                     constraintsStretch);
        obfuscationOptionsPanel.add(tip(classObfucationDictionaryBrowseButton,   "selectObfuscationDictionaryFile"),  constraintsLast);
        obfuscationOptionsPanel.add(tip(packageObfuscationDictionaryCheckBox,    "packageObfuscationDictionaryTip"),  constraints);
        obfuscationOptionsPanel.add(tip(packageObfuscationDictionaryTextField,   "inputFileTip"),                     constraintsStretch);
        obfuscationOptionsPanel.add(tip(packageObfucationDictionaryBrowseButton, "selectObfuscationDictionaryFile"),  constraintsLast);
        obfuscationOptionsPanel.add(tip(overloadAggressivelyCheckBox,            "overloadAggressivelyTip"),          constraintsLastStretch);
        obfuscationOptionsPanel.add(tip(useUniqueClassMemberNamesCheckBox,       "useUniqueClassMemberNamesTip"),     constraintsLastStretch);
        obfuscationOptionsPanel.add(tip(useMixedCaseClassNamesCheckBox,          "useMixedCaseClassNamesTip"),        constraintsLastStretch);
        obfuscationOptionsPanel.add(tip(keepPackageNamesCheckBox,                "keepPackageNamesTip"),              constraints);
        obfuscationOptionsPanel.add(tip(keepPackageNamesTextField,               "packageNamesTip"),                  constraintsLastStretch);
        obfuscationOptionsPanel.add(tip(flattenPackageHierarchyCheckBox,         "flattenPackageHierarchyTip"),       constraints);
        obfuscationOptionsPanel.add(tip(flattenPackageHierarchyTextField,        "packageTip"),                       constraintsLastStretch);
        obfuscationOptionsPanel.add(tip(repackageClassesCheckBox,                "repackageClassesTip"),              constraints);
        obfuscationOptionsPanel.add(tip(repackageClassesTextField,               "packageTip"),                       constraintsLastStretch);
        obfuscationOptionsPanel.add(tip(keepAttributesCheckBox,                  "keepAttributesTip"),                constraints);
        obfuscationOptionsPanel.add(tip(keepAttributesTextField,                 "attributesTip"),                    constraintsLastStretch);
        obfuscationOptionsPanel.add(tip(keepParameterNamesCheckBox,              "keepParameterNamesTip"),            constraintsLastStretch);
        obfuscationOptionsPanel.add(tip(newSourceFileAttributeCheckBox,          "renameSourceFileAttributeTip"),     constraints);
        obfuscationOptionsPanel.add(tip(newSourceFileAttributeTextField,         "sourceFileAttributeTip"),           constraintsLastStretch);
        obfuscationOptionsPanel.add(tip(adaptClassStringsCheckBox,               "adaptClassStringsTip"),             constraints);
        obfuscationOptionsPanel.add(tip(adaptClassStringsTextField,              "classNamesTip"),                    constraintsLastStretch);
        obfuscationOptionsPanel.add(tip(adaptResourceFileNamesCheckBox,          "adaptResourceFileNamesTip"),        constraints);
        obfuscationOptionsPanel.add(tip(adaptResourceFileNamesTextField,         "fileNameFilterTip"),                constraintsLastStretch);
        obfuscationOptionsPanel.add(tip(adaptResourceFileContentsCheckBox,       "adaptResourceFileContentsTip"),     constraints);
        obfuscationOptionsPanel.add(tip(adaptResourceFileContentsTextField,      "fileNameFilterTip"),                constraintsLastStretch);

        JPanel obfuscationPanel = new JPanel(layout);

        obfuscationPanel.add(obfuscationOptionsPanel, panelConstraints);
        addClassSpecifications(extractClassSpecifications(boilerplateKeepNames),
                               boilerplateKeepNamesCheckBoxes,
                               boilerplateKeepNamesTextFields,
                               obfuscationPanel);

        addBorder(additionalKeepNamesPanel, "keepNamesAdditional");
        obfuscationPanel.add(tip(additionalKeepNamesPanel, "keepNamesAdditionalTip"), stretchPanelConstraints);

        // Create the boiler plate "no side effect methods" panels.
        boilerplateNoSideEffectMethodCheckBoxes = new JCheckBox[boilerplateNoSideEffectMethods.length];

        JPanel optimizationOptionsPanel = new JPanel(layout);
        addBorder(optimizationOptionsPanel, "options");

        JButton optimizationsButton =
            createOptimizationsButton(optimizationsTextField);

        optimizationOptionsPanel.add(tip(optimizeCheckBox,                    "optimizeTip"),                    constraintsLastStretch);
        optimizationOptionsPanel.add(tip(allowAccessModificationCheckBox,     "allowAccessModificationTip"),     constraintsLastStretch);
        optimizationOptionsPanel.add(tip(mergeInterfacesAggressivelyCheckBox, "mergeInterfacesAggressivelyTip"), constraintsLastStretch);
        optimizationOptionsPanel.add(tip(optimizationsLabel,                  "optimizationsTip"),               constraints);
        optimizationOptionsPanel.add(tip(optimizationsTextField,              "optimizationsFilterTip"),         constraintsStretch);
        optimizationOptionsPanel.add(tip(optimizationsButton,                 "optimizationsSelectTip"),         constraintsLast);
        optimizationOptionsPanel.add(tip(optimizationPassesLabel,             "optimizationPassesTip"),          constraints);
        optimizationOptionsPanel.add(tip(optimizationPassesSpinner,           "optimizationPassesTip"),          constraintsLast);

        JPanel optimizationPanel = new JPanel(layout);

        optimizationPanel.add(optimizationOptionsPanel, panelConstraints);
        addClassSpecifications(boilerplateNoSideEffectMethods,
                               boilerplateNoSideEffectMethodCheckBoxes,
                               null,
                               optimizationPanel);

        addBorder(additionalNoSideEffectsPanel, "assumeNoSideEffectsAdditional");
        optimizationPanel.add(tip(additionalNoSideEffectsPanel, "assumeNoSideEffectsAdditionalTip"), stretchPanelConstraints);

        // Create the options panel.
        JPanel preverificationOptionsPanel = new JPanel(layout);
        addBorder(preverificationOptionsPanel, "preverificationAndTargeting");

        preverificationOptionsPanel.add(tip(preverifyCheckBox,    "preverifyTip"),    constraintsLastStretch);
        preverificationOptionsPanel.add(tip(microEditionCheckBox, "microEditionTip"), constraintsLastStretch);
        preverificationOptionsPanel.add(tip(androidCheckBox,      "androidTip"),      constraintsLastStretch);
        preverificationOptionsPanel.add(tip(targetCheckBox,       "targetTip"),       constraints);
        preverificationOptionsPanel.add(tip(targetComboBox,       "targetTip"),       constraintsLast);

        JButton printSeedsBrowseButton =
            createBrowseButton(printSeedsTextField, msg("selectSeedsFile"));

        JButton printConfigurationBrowseButton =
            createBrowseButton(printConfigurationTextField, msg( "selectConfigurationFile"));

        JButton dumpBrowseButton =
            createBrowseButton(dumpTextField, msg("selectDumpFile"));

        // Select the most recent target by default.
        targetComboBox.setSelectedIndex(targetComboBox.getItemCount() - 1);

        JPanel consistencyPanel = new JPanel(layout);
        addBorder(consistencyPanel, "consistencyAndCorrectness");

        consistencyPanel.add(tip(verboseCheckBox,                          "verboseTip"),                          constraintsLastStretch);
        consistencyPanel.add(tip(noteCheckBox,                             "noteTip"),                             constraints);
        consistencyPanel.add(tip(noteTextField,                            "noteFilterTip"),                             constraintsLastStretch);
        consistencyPanel.add(tip(warnCheckBox,                             "warnTip"),                             constraints);
        consistencyPanel.add(tip(warnTextField,                            "warnFilterTip"),                             constraintsLastStretch);
        consistencyPanel.add(tip(ignoreWarningsCheckBox,                   "ignoreWarningsTip"),                   constraintsLastStretch);
        consistencyPanel.add(tip(skipNonPublicLibraryClassesCheckBox,      "skipNonPublicLibraryClassesTip"),      constraintsLastStretch);
        consistencyPanel.add(tip(skipNonPublicLibraryClassMembersCheckBox, "skipNonPublicLibraryClassMembersTip"), constraintsLastStretch);
        consistencyPanel.add(tip(keepDirectoriesCheckBox,                  "keepDirectoriesTip"),                  constraints);
        consistencyPanel.add(tip(keepDirectoriesTextField,                 "directoriesTip"),                      constraintsLastStretch);
        consistencyPanel.add(tip(forceProcessingCheckBox,                  "forceProcessingTip"),                  constraintsLastStretch);
        consistencyPanel.add(tip(printSeedsCheckBox,                       "printSeedsTip"),                       constraints);
        consistencyPanel.add(tip(printSeedsTextField,                      "outputFileTip"),                       constraintsStretch);
        consistencyPanel.add(tip(printSeedsBrowseButton,                   "selectSeedsFile"),                     constraintsLast);
        consistencyPanel.add(tip(printConfigurationCheckBox,               "printConfigurationTip"),               constraints);
        consistencyPanel.add(tip(printConfigurationTextField,              "outputFileTip"),                       constraintsStretch);
        consistencyPanel.add(tip(printConfigurationBrowseButton,           "selectConfigurationFile"),             constraintsLast);
        consistencyPanel.add(tip(dumpCheckBox,                             "dumpTip"),                             constraints);
        consistencyPanel.add(tip(dumpTextField,                            "outputFileTip"),                       constraintsStretch);
        consistencyPanel.add(tip(dumpBrowseButton,                         "selectDumpFile"),                      constraintsLast);

        // Collect all components that are followed by text fields and make
        // sure they are equally sized. That way the text fields start at the
        // same horizontal position.
        setCommonPreferredSize(Arrays.asList(new JComponent[] {
            printMappingCheckBox,
            applyMappingCheckBox,
            flattenPackageHierarchyCheckBox,
            repackageClassesCheckBox,
            newSourceFileAttributeCheckBox,
        }));

        JPanel optionsPanel = new JPanel(layout);

        optionsPanel.add(preverificationOptionsPanel, panelConstraints);
        optionsPanel.add(consistencyPanel,            panelConstraints);

        addBorder(whyAreYouKeepingPanel, "whyAreYouKeeping");
        optionsPanel.add(tip(whyAreYouKeepingPanel, "whyAreYouKeepingTip"), stretchPanelConstraints);

        // Create the process panel.
        consoleTextArea.setOpaque(false);
        consoleTextArea.setEditable(false);
        consoleTextArea.setLineWrap(false);
        consoleTextArea.setWrapStyleWord(false);
        JScrollPane consoleScrollPane = new JScrollPane(consoleTextArea);
        consoleScrollPane.setBorder(new EmptyBorder(1, 1, 1, 1));
        addBorder(consoleScrollPane, "processingConsole");

        JPanel processPanel = new JPanel(layout);
        processPanel.add(consoleScrollPane, stretchPanelConstraints);

        // Create the load, save, and process buttons.
        JButton loadButton = new JButton(msg("loadConfiguration"));
        loadButton.addActionListener(new MyLoadConfigurationActionListener());

        JButton viewButton = new JButton(msg("viewConfiguration"));
        viewButton.addActionListener(new MyViewConfigurationActionListener());

        JButton saveButton = new JButton(msg("saveConfiguration"));
        saveButton.addActionListener(new MySaveConfigurationActionListener());

        JButton processButton = new JButton(msg("process"));
        processButton.addActionListener(new MyProcessActionListener());

        // Create the ReTrace panel.
        JPanel reTraceSettingsPanel = new JPanel(layout);
        addBorder(reTraceSettingsPanel, "reTraceSettings");

        JButton reTraceMappingBrowseButton = createBrowseButton(reTraceMappingTextField,
                                                                msg("selectApplyMappingFile"));

        JLabel reTraceMappingLabel = new JLabel(msg("mappingFile"));
        reTraceMappingLabel.setForeground(reTraceVerboseCheckBox.getForeground());

        reTraceSettingsPanel.add(tip(reTraceVerboseCheckBox,     "verboseTip"),             constraintsLastStretch);
        reTraceSettingsPanel.add(tip(reTraceMappingLabel,        "mappingFileTip"),         constraints);
        reTraceSettingsPanel.add(tip(reTraceMappingTextField,    "inputFileTip"),           constraintsStretch);
        reTraceSettingsPanel.add(tip(reTraceMappingBrowseButton, "selectApplyMappingFile"), constraintsLast);

        stackTraceTextArea.setOpaque(true);
        stackTraceTextArea.setEditable(true);
        stackTraceTextArea.setLineWrap(false);
        stackTraceTextArea.setWrapStyleWord(true);
        JScrollPane stackTraceScrollPane = new JScrollPane(stackTraceTextArea);
        addBorder(stackTraceScrollPane, "obfuscatedStackTrace");

        reTraceTextArea.setOpaque(false);
        reTraceTextArea.setEditable(false);
        reTraceTextArea.setLineWrap(true);
        reTraceTextArea.setWrapStyleWord(true);
        JScrollPane reTraceScrollPane = new JScrollPane(reTraceTextArea);
        reTraceScrollPane.setBorder(new EmptyBorder(1, 1, 1, 1));
        addBorder(reTraceScrollPane, "deobfuscatedStackTrace");

        JPanel reTracePanel = new JPanel(layout);
        reTracePanel.add(reTraceSettingsPanel,                                 panelConstraints);
        reTracePanel.add(tip(stackTraceScrollPane, "obfuscatedStackTraceTip"), panelConstraints);
        reTracePanel.add(reTraceScrollPane,                                    stretchPanelConstraints);

        // Create the load button.
        JButton loadStackTraceButton = new JButton(msg("loadStackTrace"));
        loadStackTraceButton.addActionListener(new MyLoadStackTraceActionListener());

        JButton reTraceButton = new JButton(msg("reTrace"));
        reTraceButton.addActionListener(new MyReTraceActionListener());

        // Make the shrinking panel so far scrollable.
        JPanel scrollableShrinkingPanel = shrinkingPanel;
        shrinkingPanel = new JPanel(layout);
        shrinkingPanel.add(new JScrollPane(scrollableShrinkingPanel), containerConstraints);

        // Make the obfuscation panel so far scrollable.
        JPanel scrollableObfuscationPanel = obfuscationPanel;
        obfuscationPanel = new JPanel(layout);
        obfuscationPanel.add(new JScrollPane(scrollableObfuscationPanel), containerConstraints);

        // Make the optimization panel so far scrollable.
        JPanel scrollableOptimizationPanel = optimizationPanel;
        optimizationPanel = new JPanel(layout);
        optimizationPanel.add(new JScrollPane(scrollableOptimizationPanel), containerConstraints);

        // Create the main tabbed pane.
        TabbedPane tabs = new TabbedPane();
        tabs.add(msg("proGuardTab"),     proGuardPanel);
        tabs.add(msg("inputOutputTab"),  inputOutputPanel);
        tabs.add(msg("shrinkingTab"),    shrinkingPanel);
        tabs.add(msg("obfuscationTab"),  obfuscationPanel);
        tabs.add(msg("optimizationTab"), optimizationPanel);
        tabs.add(msg("informationTab"),  optionsPanel);
        tabs.add(msg("processTab"),      processPanel);
        tabs.add(msg("reTraceTab"),      reTracePanel);
        tabs.addImage(Toolkit.getDefaultToolkit().getImage(
            this.getClass().getResource(TITLE_IMAGE_FILE)));

        // Add the bottom buttons to each panel.
        proGuardPanel    .add(Box.createGlue(),                                    glueConstraints);
        proGuardPanel    .add(tip(loadButton,             "loadConfigurationTip"), bottomButtonConstraints);
        proGuardPanel    .add(createNextButton(tabs),                              lastBottomButtonConstraints);

        inputOutputPanel .add(Box.createGlue(),           glueConstraints);
        inputOutputPanel .add(createPreviousButton(tabs), bottomButtonConstraints);
        inputOutputPanel .add(createNextButton(tabs),     lastBottomButtonConstraints);

        shrinkingPanel   .add(Box.createGlue(),           glueConstraints);
        shrinkingPanel   .add(createPreviousButton(tabs), bottomButtonConstraints);
        shrinkingPanel   .add(createNextButton(tabs),     lastBottomButtonConstraints);

        obfuscationPanel .add(Box.createGlue(),           glueConstraints);
        obfuscationPanel .add(createPreviousButton(tabs), bottomButtonConstraints);
        obfuscationPanel .add(createNextButton(tabs),     lastBottomButtonConstraints);

        optimizationPanel.add(Box.createGlue(),           glueConstraints);
        optimizationPanel.add(createPreviousButton(tabs), bottomButtonConstraints);
        optimizationPanel.add(createNextButton(tabs),     lastBottomButtonConstraints);

        optionsPanel     .add(Box.createGlue(),           glueConstraints);
        optionsPanel     .add(createPreviousButton(tabs), bottomButtonConstraints);
        optionsPanel     .add(createNextButton(tabs),     lastBottomButtonConstraints);

        processPanel     .add(Box.createGlue(),                                    glueConstraints);
        processPanel     .add(createPreviousButton(tabs),                          bottomButtonConstraints);
        processPanel     .add(tip(viewButton,             "viewConfigurationTip"), bottomButtonConstraints);
        processPanel     .add(tip(saveButton,             "saveConfigurationTip"), bottomButtonConstraints);
        processPanel     .add(tip(processButton,          "processTip"),           lastBottomButtonConstraints);

        reTracePanel     .add(Box.createGlue(),                                    glueConstraints);
        reTracePanel     .add(tip(loadStackTraceButton,   "loadStackTraceTip"),    bottomButtonConstraints);
        reTracePanel     .add(tip(reTraceButton,          "reTraceTip"),           lastBottomButtonConstraints);

        // Add the main tabs to the frame.
        getContentPane().add(tabs);

        // Pack the entire GUI before setting some default values.
        pack();

        // Initialize the GUI settings to reasonable defaults.
        loadConfiguration(this.getClass().getResource(DEFAULT_CONFIGURATION));
    }


    public void startSplash()
    {
        splashPanel.start();
    }


    public void skipSplash()
    {
        splashPanel.stop();
    }


    /**
     * Loads the boilerplate keep class options from the boilerplate file
     * into the boilerplate array.
     */
    private void loadBoilerplateConfiguration()
    {
        try
        {
            // Parse the boilerplate configuration file.
            ConfigurationParser parser = new ConfigurationParser(
                this.getClass().getResource(BOILERPLATE_CONFIGURATION),
                System.getProperties());

            Configuration configuration = new Configuration();

            try
            {
                parser.parse(configuration);

                // We're interested in the keep options.
                boilerplateKeep =
                    extractKeepSpecifications(configuration.keep, false, false);

                // We're interested in the keep options.
                boilerplateKeepNames =
                    extractKeepSpecifications(configuration.keep, true, false);

                // We're interested in the side effects options.
                boilerplateNoSideEffectMethods = new ClassSpecification[configuration.assumeNoSideEffects.size()];
                configuration.assumeNoSideEffects.toArray(boilerplateNoSideEffectMethods);
            }
            finally
            {
                parser.close();
            }
        }
        catch (Exception ex)
        {
            ex.printStackTrace();
        }
    }


    /**
     * Returns an array containing the ClassSpecifications instances with
     * matching flags.
     */
    private KeepClassSpecification[] extractKeepSpecifications(List    keepSpecifications,
                                                               boolean allowShrinking,
                                                               boolean allowObfuscation)
    {
        List matches = new ArrayList();

        for (int index = 0; index < keepSpecifications.size(); index++)
        {
            KeepClassSpecification keepClassSpecification = (KeepClassSpecification)keepSpecifications.get(index);
            if (keepClassSpecification.allowShrinking   == allowShrinking &&
                keepClassSpecification.allowObfuscation == allowObfuscation)
            {
                 matches.add(keepClassSpecification);
            }
        }

        KeepClassSpecification[] matchingKeepClassSpecifications = new KeepClassSpecification[matches.size()];
        matches.toArray(matchingKeepClassSpecifications);

        return matchingKeepClassSpecifications;
    }


    /**
     * Returns an array containing the ClassSpecification instances of the
     * given array of KeepClassSpecification instances.
     */
    private ClassSpecification[] extractClassSpecifications(KeepClassSpecification[] keepClassSpecifications)
    {
        ClassSpecification[] classSpecifications = new ClassSpecification[keepClassSpecifications.length];

        for (int index = 0; index < classSpecifications.length; index++)
        {
            classSpecifications[index] = keepClassSpecifications[index];
        }

        return classSpecifications;
    }


    /**
     * Creates a panel with the given boiler plate class specifications.
     */
    private void addClassSpecifications(ClassSpecification[] boilerplateClassSpecifications,
                                        JCheckBox[]          boilerplateCheckBoxes,
                                        JTextField[]         boilerplateTextFields,
                                        JPanel               classSpecificationsPanel)
    {
        // Create some constraints that can be reused.
        GridBagConstraints constraints = new GridBagConstraints();
        constraints.anchor = GridBagConstraints.WEST;
        constraints.insets = new Insets(0, 4, 0, 4);

        GridBagConstraints constraintsLastStretch = new GridBagConstraints();
        constraintsLastStretch.gridwidth = GridBagConstraints.REMAINDER;
        constraintsLastStretch.fill      = GridBagConstraints.HORIZONTAL;
        constraintsLastStretch.weightx   = 1.0;
        constraintsLastStretch.anchor    = GridBagConstraints.WEST;
        constraintsLastStretch.insets    = constraints.insets;

        GridBagConstraints panelConstraints = new GridBagConstraints();
        panelConstraints.gridwidth = GridBagConstraints.REMAINDER;
        panelConstraints.fill      = GridBagConstraints.HORIZONTAL;
        panelConstraints.weightx   = 1.0;
        panelConstraints.anchor    = GridBagConstraints.NORTHWEST;
        panelConstraints.insets    = constraints.insets;

        GridBagConstraints containerConstraints = new GridBagConstraints();
        containerConstraints.gridwidth = GridBagConstraints.REMAINDER;
        containerConstraints.fill      = GridBagConstraints.BOTH;
        containerConstraints.weightx   = 1.0;
        containerConstraints.weighty   = 1.0;
        containerConstraints.anchor    = GridBagConstraints.NORTHWEST;

        GridBagLayout layout = new GridBagLayout();

        JPanel panel = new JPanel(layout);

        String lastPanelName = null;
        JPanel subpanel  = null;
        for (int index = 0; index < boilerplateClassSpecifications.length; index++)
        {
            // The panel structure is derived from the comments.
            String comments = boilerplateClassSpecifications[index].comments;

            // Do we have a comment, for a new set of options?
            if (comments != null)
            {
                // Create a new line in the panel.
                int    dashIndex   = comments.indexOf('-');
                int    periodIndex = comments.indexOf('.', dashIndex);
                String panelName   = comments.substring(0, dashIndex).trim();
                String optionName  = comments.substring(dashIndex + 1, periodIndex).replace('_', '.').trim();
                String toolTip     = comments.substring(periodIndex + 1);
                if (!panelName.equals(lastPanelName))
                {
                    // Create a new subpanel and add it.
                    subpanel = new JPanel(layout);
                    if (panelName.endsWith(ELLIPSIS_DOTS))
                    {
                        subpanel.setVisible(false);
                    }

                    // Make the contents foldable.
                    final JPanel       foldableSubpanel = new JPanel(layout);
                    final TitledBorder titledBorder         = BorderFactory.createTitledBorder(BORDER, panelName);
                    foldableSubpanel.setBorder(titledBorder);
                    foldableSubpanel.add(subpanel, containerConstraints);

                    // Fold and unfold the contents when the foldable panel
                    // is clicked.
                    final JPanel finalSubpanel = subpanel;
                    foldableSubpanel.addMouseListener(new MouseAdapter()
                    {
                        public void mouseClicked(MouseEvent mouseEvent)
                        {
                            // Toggle the visibility and the title.
                            String title = titledBorder.getTitle();
                            if (finalSubpanel.isVisible())
                            {
                                finalSubpanel.setVisible(false);
                                titledBorder.setTitle(title + ELLIPSIS_DOTS);
                            }
                            else
                            {
                                finalSubpanel.setVisible(true);
                                titledBorder.setTitle(title.substring(0, title.length()-3));
                            }
                        }
                    });

                    classSpecificationsPanel.add(foldableSubpanel, panelConstraints);

                    lastPanelName = panelName;
                }

                // Should we add a text field for the class names?
                boolean addTextField =
                    boilerplateTextFields != null                              &&
                    (index+1 == boilerplateClassSpecifications.length ||
                     boilerplateClassSpecifications[index+1].comments != null) &&
                    boilerplateClassSpecifications[index].className == null;
;
                // Add the check box to the subpanel.
                JCheckBox boilerplateCheckBox = new JCheckBox(optionName);
                boilerplateCheckBox.setToolTipText(toolTip);
                subpanel.add(boilerplateCheckBox,
                             addTextField ?
                                 constraints :
                                 constraintsLastStretch);

                boilerplateCheckBoxes[index] = boilerplateCheckBox;

                // Add the text field to the subpanel, if relevant.
                if (addTextField)
                {
                    JTextField boilerplateTextField = new JTextField(40);
                    subpanel.add(tip(boilerplateTextField, "classNamesTip"), constraintsLastStretch);

                    boilerplateTextFields[index] = boilerplateTextField;
                }
            }
            else
            {
                // Reuse the previous line from the panel, notably the check
                // box.
                boilerplateCheckBoxes[index] = boilerplateCheckBoxes[index-1];
            }
        }
    }


    /**
     * Adds a standard border with the title that corresponds to the given key
     * in the GUI resources.
     */
    private void addBorder(JComponent component, String titleKey)
    {
        Border oldBorder = component.getBorder();
        Border newBorder = BorderFactory.createTitledBorder(BORDER, msg(titleKey));

        component.setBorder(oldBorder == null ?
            newBorder :
            new CompoundBorder(newBorder, oldBorder));
    }


    /**
     * Creates a Previous button for the given tabbed pane.
     */
    private JButton createPreviousButton(final TabbedPane tabbedPane)
    {
        JButton browseButton = new JButton(msg("previous"));
        browseButton.addActionListener(new ActionListener()
        {
            public void actionPerformed(ActionEvent e)
            {
                tabbedPane.previous();
            }
        });

        return browseButton;
    }


    /**
     * Creates a Next button for the given tabbed pane.
     */
    private JButton createNextButton(final TabbedPane tabbedPane)
    {
        JButton browseButton = new JButton(msg("next"));
        browseButton.addActionListener(new ActionListener()
        {
            public void actionPerformed(ActionEvent e)
            {
                tabbedPane.next();
            }
        });

        return browseButton;
    }


    /**
     * Creates a browse button that opens a file browser for the given text field.
     */
    private JButton createBrowseButton(final JTextField textField,
                                       final String     title)
    {
        JButton browseButton = new JButton(msg("browse"));
        browseButton.addActionListener(new ActionListener()
        {
            public void actionPerformed(ActionEvent e)
            {
                fileChooser.setCurrentDirectory(new File(PREFS.get("LAST_MAPPING_FILE", new File(".").getAbsolutePath())));

                // Update the file chooser.
                fileChooser.setDialogTitle(title);
                fileChooser.setSelectedFile(new File(textField.getText()));

                int returnVal = fileChooser.showDialog(ProGuardGUI.this, msg("ok"));
                if (returnVal == JFileChooser.APPROVE_OPTION)
                {
                    // Update the text field.
                    textField.setText(fileChooser.getSelectedFile().getPath());
                    // Save the last opened folder for the next usage of this panel (it's kept even on app restarts)
                    PREFS.put("LAST_MAPPING_FILE", fileChooser.getSelectedFile().getAbsolutePath());
                }
            }
        });

        return browseButton;
    }


    protected JButton createOptimizationsButton(final JTextField textField)
    {
        final OptimizationsDialog optimizationsDialog = new OptimizationsDialog(ProGuardGUI.this);

        JButton optimizationsButton = new JButton(msg("select"));
        optimizationsButton.addActionListener(new ActionListener()
        {
            public void actionPerformed(ActionEvent e)
            {
                // Update the dialog.
                optimizationsDialog.setFilter(textField.getText());

                int returnValue = optimizationsDialog.showDialog();
                if (returnValue == OptimizationsDialog.APPROVE_OPTION)
                {
                    // Update the text field.
                    textField.setText(optimizationsDialog.getFilter());
                }
            }
        });

        return optimizationsButton;
    }


    /**
     * Sets the preferred sizes of the given components to the maximum of their
     * current preferred sizes.
     */
    private void setCommonPreferredSize(List components)
    {
        // Find the maximum preferred size.
        Dimension maximumSize = null;
        for (int index = 0; index < components.size(); index++)
        {
            JComponent component = (JComponent)components.get(index);
            Dimension  size      = component.getPreferredSize();
            if (maximumSize == null ||
                size.getWidth() > maximumSize.getWidth())
            {
                maximumSize = size;
            }
        }

        // Set the size that we found as the preferred size for all components.
        for (int index = 0; index < components.size(); index++)
        {
            JComponent component = (JComponent)components.get(index);
            component.setPreferredSize(maximumSize);
        }
    }


    /**
     * Updates to GUI settings to reflect the given ProGuard configuration.
     */
    private void setProGuardConfiguration(Configuration configuration)
    {
        // Set up the input and output jars and directories.
        programPanel.setClassPath(configuration.programJars);
        libraryPanel.setClassPath(configuration.libraryJars);

        // Set up the boilerplate keep options.
        for (int index = 0; index < boilerplateKeep.length; index++)
        {
            String classNames =
                findMatchingKeepSpecifications(boilerplateKeep[index],
                                               boilerplateKeepTextFields[index] == null,
                                               configuration.keep);

            boilerplateKeepCheckBoxes[index].setSelected(classNames != null);
            if (boilerplateKeepTextFields[index] != null)
            {
                boilerplateKeepTextFields[index].setText(classNames == null ? "*" : classNames);
            }
        }


        // Set up the boilerplate keep names options.
        for (int index = 0; index < boilerplateKeepNames.length; index++)
        {
            String classNames =
                findMatchingKeepSpecifications(boilerplateKeepNames[index],
                                               boilerplateKeepNamesTextFields[index] == null,
                                               configuration.keep);

            boilerplateKeepNamesCheckBoxes[index].setSelected(classNames != null);
            if (boilerplateKeepNamesTextFields[index] != null)
            {
                boilerplateKeepNamesTextFields[index].setText(classNames == null ? "*" : classNames);
            }
        }

        // Set up the additional keep options. Note that the matched boilerplate
        // options have been removed from the list.
        additionalKeepPanel.setClassSpecifications(filteredKeepSpecifications(configuration.keep,
                                                                              false));

        // Set up the additional keep options. Note that the matched boilerplate
        // options have been removed from the list.
        additionalKeepNamesPanel.setClassSpecifications(filteredKeepSpecifications(configuration.keep,
                                                                                   true));


        // Set up the boilerplate "no side effect methods" options.
        for (int index = 0; index < boilerplateNoSideEffectMethods.length; index++)
        {
            boolean found =
                findClassSpecification(boilerplateNoSideEffectMethods[index],
                                       configuration.assumeNoSideEffects);

            boilerplateNoSideEffectMethodCheckBoxes[index].setSelected(found);
        }

        // Set up the additional keep options. Note that the matched boilerplate
        // options have been removed from the list.
        additionalNoSideEffectsPanel.setClassSpecifications(configuration.assumeNoSideEffects);

        // Set up the "why are you keeping" options.
        whyAreYouKeepingPanel.setClassSpecifications(configuration.whyAreYouKeeping);

        // Set up the other options.
        shrinkCheckBox                          .setSelected(configuration.shrink);
        printUsageCheckBox                      .setSelected(configuration.printUsage != null);

        optimizeCheckBox                        .setSelected(configuration.optimize);
        allowAccessModificationCheckBox         .setSelected(configuration.allowAccessModification);
        mergeInterfacesAggressivelyCheckBox     .setSelected(configuration.mergeInterfacesAggressively);
        optimizationPassesSpinner.getModel()    .setValue(new Integer(configuration.optimizationPasses));

        obfuscateCheckBox                       .setSelected(configuration.obfuscate);
        printMappingCheckBox                    .setSelected(configuration.printMapping                  != null);
        applyMappingCheckBox                    .setSelected(configuration.applyMapping                  != null);
        obfuscationDictionaryCheckBox           .setSelected(configuration.obfuscationDictionary         != null);
        classObfuscationDictionaryCheckBox      .setSelected(configuration.classObfuscationDictionary    != null);
        packageObfuscationDictionaryCheckBox    .setSelected(configuration.packageObfuscationDictionary  != null);
        overloadAggressivelyCheckBox            .setSelected(configuration.overloadAggressively);
        useUniqueClassMemberNamesCheckBox       .setSelected(configuration.useUniqueClassMemberNames);
        useMixedCaseClassNamesCheckBox          .setSelected(configuration.useMixedCaseClassNames);
        keepPackageNamesCheckBox                .setSelected(configuration.keepPackageNames              != null);
        flattenPackageHierarchyCheckBox         .setSelected(configuration.flattenPackageHierarchy       != null);
        repackageClassesCheckBox                .setSelected(configuration.repackageClasses              != null);
        keepAttributesCheckBox                  .setSelected(configuration.keepAttributes                != null);
        keepParameterNamesCheckBox              .setSelected(configuration.keepParameterNames);
        newSourceFileAttributeCheckBox          .setSelected(configuration.newSourceFileAttribute        != null);
        adaptClassStringsCheckBox               .setSelected(configuration.adaptClassStrings             != null);
        adaptResourceFileNamesCheckBox          .setSelected(configuration.adaptResourceFileNames        != null);
        adaptResourceFileContentsCheckBox       .setSelected(configuration.adaptResourceFileContents     != null);

        preverifyCheckBox                       .setSelected(configuration.preverify);
        microEditionCheckBox                    .setSelected(configuration.microEdition);
        androidCheckBox                         .setSelected(configuration.android);
        targetCheckBox                          .setSelected(configuration.targetClassVersion != 0);

        verboseCheckBox                         .setSelected(configuration.verbose);
        noteCheckBox                            .setSelected(configuration.note == null || !configuration.note.isEmpty());
        warnCheckBox                            .setSelected(configuration.warn == null || !configuration.warn.isEmpty());
        ignoreWarningsCheckBox                  .setSelected(configuration.ignoreWarnings);
        skipNonPublicLibraryClassesCheckBox     .setSelected(configuration.skipNonPublicLibraryClasses);
        skipNonPublicLibraryClassMembersCheckBox.setSelected(configuration.skipNonPublicLibraryClassMembers);
        keepDirectoriesCheckBox                 .setSelected(configuration.keepDirectories    != null);
        forceProcessingCheckBox                 .setSelected(configuration.lastModified == Long.MAX_VALUE);
        printSeedsCheckBox                      .setSelected(configuration.printSeeds         != null);
        printConfigurationCheckBox              .setSelected(configuration.printConfiguration != null);
        dumpCheckBox                            .setSelected(configuration.dump               != null);

        printUsageTextField                     .setText(fileName(configuration.printUsage));
        optimizationsTextField                  .setText(configuration.optimizations             == null ? OPTIMIZATIONS_DEFAULT                : ListUtil.commaSeparatedString(configuration.optimizations, true));
        printMappingTextField                   .setText(fileName(configuration.printMapping));
        applyMappingTextField                   .setText(fileName(configuration.applyMapping));
        obfuscationDictionaryTextField          .setText(fileName(configuration.obfuscationDictionary));
        classObfuscationDictionaryTextField     .setText(fileName(configuration.classObfuscationDictionary));
        packageObfuscationDictionaryTextField   .setText(fileName(configuration.packageObfuscationDictionary));
        keepPackageNamesTextField               .setText(configuration.keepPackageNames          == null ? ""                                   : ClassUtil.externalClassName(ListUtil.commaSeparatedString(configuration.keepPackageNames, true)));
        flattenPackageHierarchyTextField        .setText(configuration.flattenPackageHierarchy);
        repackageClassesTextField               .setText(configuration.repackageClasses);
        keepAttributesTextField                 .setText(configuration.keepAttributes                == null ? KEEP_ATTRIBUTE_DEFAULT                    : ListUtil.commaSeparatedString(configuration.keepAttributes, true));
        newSourceFileAttributeTextField         .setText(configuration.newSourceFileAttribute        == null ? SOURCE_FILE_ATTRIBUTE_DEFAULT             : configuration.newSourceFileAttribute);
        adaptClassStringsTextField              .setText(configuration.adaptClassStrings             == null ? ""                                        : ClassUtil.externalClassName(ListUtil.commaSeparatedString(configuration.adaptClassStrings, true)));
        adaptResourceFileNamesTextField         .setText(configuration.adaptResourceFileNames        == null ? ADAPT_RESOURCE_FILE_NAMES_DEFAULT         : ListUtil.commaSeparatedString(configuration.adaptResourceFileNames, true));
        adaptResourceFileContentsTextField      .setText(configuration.adaptResourceFileContents     == null ? ADAPT_RESOURCE_FILE_CONTENTS_DEFAULT      : ListUtil.commaSeparatedString(configuration.adaptResourceFileContents, true));
        noteTextField                           .setText(ListUtil.commaSeparatedString(configuration.note, true));
        warnTextField                           .setText(ListUtil.commaSeparatedString(configuration.warn, true));
        keepDirectoriesTextField                .setText(ListUtil.commaSeparatedString(configuration.keepDirectories, true));
        printSeedsTextField                     .setText(fileName(configuration.printSeeds));
        printConfigurationTextField             .setText(fileName(configuration.printConfiguration));
        dumpTextField                           .setText(fileName(configuration.dump));

        if (configuration.targetClassVersion != 0)
        {
            targetComboBox.setSelectedItem(ClassUtil.externalClassVersion(configuration.targetClassVersion));
        }
        else
        {
            targetComboBox.setSelectedIndex(targetComboBox.getItemCount() - 1);
        }

        if (configuration.printMapping != null)
        {
            reTraceMappingTextField.setText(fileName(configuration.printMapping));
        }
        else
        {
            reTraceMappingTextField.setText(PREFS.get("LAST_MAPPING_FILE", ""));
        }
    }


    /**
     * Returns the ProGuard configuration that reflects the current GUI settings.
     */
    private Configuration getProGuardConfiguration()
    {
        Configuration configuration = new Configuration();

        // Get the input and output jars and directories.
        configuration.programJars = programPanel.getClassPath();
        configuration.libraryJars = libraryPanel.getClassPath();

        List keep = new ArrayList();

        // Collect the additional keep options.
        List additionalKeep = additionalKeepPanel.getClassSpecifications();
        if (additionalKeep != null)
        {
            keep.addAll(additionalKeep);
        }

        // Collect the additional keep names options.
        List additionalKeepNames = additionalKeepNamesPanel.getClassSpecifications();
        if (additionalKeepNames != null)
        {
            keep.addAll(additionalKeepNames);
        }

        // Collect the boilerplate keep options.
        for (int index = 0; index < boilerplateKeep.length; index++)
        {
            if (boilerplateKeepCheckBoxes[index].isSelected())
            {
                keep.add(classSpecification(boilerplateKeep[index],
                                            boilerplateKeepTextFields[index] == null ? null :
                                            boilerplateKeepTextFields[index].getText()));
            }
        }

        // Collect the boilerplate keep names options.
        for (int index = 0; index < boilerplateKeepNames.length; index++)
        {
            if (boilerplateKeepNamesCheckBoxes[index].isSelected())
            {
                keep.add(classSpecification(boilerplateKeepNames[index],
                                            boilerplateKeepNamesTextFields[index] == null ? null :
                                            boilerplateKeepNamesTextFields[index].getText()));
            }
        }

        // Put the list of keep specifications in the configuration.
        if (keep.size() > 0)
        {
            configuration.keep = keep;
        }


        // Collect the boilerplate "no side effect methods" options.
        List noSideEffectMethods = new ArrayList();

        for (int index = 0; index < boilerplateNoSideEffectMethods.length; index++)
        {
            if (boilerplateNoSideEffectMethodCheckBoxes[index].isSelected())
            {
                noSideEffectMethods.add(boilerplateNoSideEffectMethods[index]);
            }
        }

        // Collect the additional "no side effect methods" options.
        List additionalNoSideEffectOptions = additionalNoSideEffectsPanel.getClassSpecifications();
        if (additionalNoSideEffectOptions != null)
        {
            noSideEffectMethods.addAll(additionalNoSideEffectOptions);
        }

        // Put the list of "no side effect methods" options in the configuration.
        if (noSideEffectMethods.size() > 0)
        {
            configuration.assumeNoSideEffects = noSideEffectMethods;
        }


        // Collect the "why are you keeping" options.
        configuration.whyAreYouKeeping = whyAreYouKeepingPanel.getClassSpecifications();


        // Get the other options.
        configuration.shrink                           = shrinkCheckBox                          .isSelected();
        configuration.printUsage                       = printUsageCheckBox                      .isSelected() ? new File(printUsageTextField                                         .getText()) : null;

        configuration.optimize                         = optimizeCheckBox                        .isSelected();
        configuration.allowAccessModification          = allowAccessModificationCheckBox         .isSelected();
        configuration.mergeInterfacesAggressively      = mergeInterfacesAggressivelyCheckBox     .isSelected();
        configuration.optimizations                    = optimizationsTextField.getText().length() > 1 ?         ListUtil.commaSeparatedList(optimizationsTextField                   .getText()) : null;
        configuration.optimizationPasses               = ((SpinnerNumberModel)optimizationPassesSpinner.getModel()).getNumber().intValue();

        configuration.obfuscate                        = obfuscateCheckBox                       .isSelected();
        configuration.printMapping                     = printMappingCheckBox                    .isSelected() ? new File(printMappingTextField                                       .getText()) : null;
        configuration.applyMapping                     = applyMappingCheckBox                    .isSelected() ? new File(applyMappingTextField                                       .getText()) : null;
        configuration.obfuscationDictionary            = obfuscationDictionaryCheckBox           .isSelected() ? url(obfuscationDictionaryTextField                                   .getText()) : null;
        configuration.classObfuscationDictionary       = classObfuscationDictionaryCheckBox      .isSelected() ? url(classObfuscationDictionaryTextField                              .getText()) : null;
        configuration.packageObfuscationDictionary     = packageObfuscationDictionaryCheckBox    .isSelected() ? url(packageObfuscationDictionaryTextField                            .getText()) : null;
        configuration.overloadAggressively             = overloadAggressivelyCheckBox            .isSelected();
        configuration.useUniqueClassMemberNames        = useUniqueClassMemberNamesCheckBox       .isSelected();
        configuration.useMixedCaseClassNames           = useMixedCaseClassNamesCheckBox          .isSelected();
        configuration.keepPackageNames                 = keepPackageNamesCheckBox                .isSelected() ? keepPackageNamesTextField.getText().length()  > 0 ? ListUtil.commaSeparatedList(ClassUtil.internalClassName(keepPackageNamesTextField.getText()))  : new ArrayList() : null;
        configuration.flattenPackageHierarchy          = flattenPackageHierarchyCheckBox         .isSelected() ? ClassUtil.internalClassName(flattenPackageHierarchyTextField         .getText()) : null;
        configuration.repackageClasses                 = repackageClassesCheckBox                .isSelected() ? ClassUtil.internalClassName(repackageClassesTextField                .getText()) : null;
        configuration.keepAttributes                   = keepAttributesCheckBox                  .isSelected() ? ListUtil.commaSeparatedList(keepAttributesTextField                  .getText()) : null;
        configuration.keepParameterNames               = keepParameterNamesCheckBox              .isSelected();
        configuration.newSourceFileAttribute           = newSourceFileAttributeCheckBox          .isSelected() ? newSourceFileAttributeTextField                                      .getText()  : null;
        configuration.adaptClassStrings                = adaptClassStringsCheckBox               .isSelected() ? adaptClassStringsTextField.getText().length() > 0 ? ListUtil.commaSeparatedList(ClassUtil.internalClassName(adaptClassStringsTextField.getText())) : new ArrayList() : null;
        configuration.adaptResourceFileNames           = adaptResourceFileNamesCheckBox          .isSelected() ? ListUtil.commaSeparatedList(adaptResourceFileNamesTextField          .getText()) : null;
        configuration.adaptResourceFileContents        = adaptResourceFileContentsCheckBox       .isSelected() ? ListUtil.commaSeparatedList(adaptResourceFileContentsTextField       .getText()) : null;

        configuration.preverify                        = preverifyCheckBox                       .isSelected();
        configuration.microEdition                     = microEditionCheckBox                    .isSelected();
        configuration.targetClassVersion               = targetCheckBox                          .isSelected() ? ClassUtil.internalClassVersion(targetComboBox.getSelectedItem().toString()) : 0;

        configuration.verbose                          = verboseCheckBox                         .isSelected();
        configuration.note                             = noteCheckBox                            .isSelected() ? noteTextField.getText().length() > 0 ? ListUtil.commaSeparatedList(ClassUtil.internalClassName(noteTextField.getText())) : null : new ArrayList();
        configuration.warn                             = warnCheckBox                            .isSelected() ? warnTextField.getText().length() > 0 ? ListUtil.commaSeparatedList(ClassUtil.internalClassName(warnTextField.getText())) : null : new ArrayList();
        configuration.ignoreWarnings                   = ignoreWarningsCheckBox                  .isSelected();
        configuration.skipNonPublicLibraryClasses      = skipNonPublicLibraryClassesCheckBox     .isSelected();
        configuration.skipNonPublicLibraryClassMembers = skipNonPublicLibraryClassMembersCheckBox.isSelected();
        configuration.keepDirectories                  = keepDirectoriesCheckBox                 .isSelected() ? keepDirectoriesTextField.getText().length() > 0 ? ListUtil.commaSeparatedList(ClassUtil.internalClassName(keepDirectoriesTextField.getText())) : new ArrayList() : null;
        configuration.lastModified                     = forceProcessingCheckBox                 .isSelected() ? Long.MAX_VALUE : System.currentTimeMillis();
        configuration.printSeeds                       = printSeedsCheckBox                      .isSelected() ? new File(printSeedsTextField                                         .getText()) : null;
        configuration.printConfiguration               = printConfigurationCheckBox              .isSelected() ? new File(printConfigurationTextField                                 .getText()) : null;
        configuration.dump                             = dumpCheckBox                            .isSelected() ? new File(dumpTextField                                               .getText()) : null;

        return configuration;
    }


    /**
     * Looks in the given list for a class specification that is identical to
     * the given template. Returns true if it is found, and removes the matching
     * class specification as a side effect.
     */
    private boolean findClassSpecification(ClassSpecification classSpecificationTemplate,
                                           List                classSpecifications)
    {
        if (classSpecifications == null)
        {
            return false;
        }

        for (int index = 0; index < classSpecifications.size(); index++)
        {
            if (classSpecificationTemplate.equals(classSpecifications.get(index)))
            {
                // Remove the matching option as a side effect.
                classSpecifications.remove(index);

                return true;
            }
        }

        return false;
    }


    /**
     * Returns the subset of the given list of keep specifications, with
     * matching shrinking flag.
     */
    private List filteredKeepSpecifications(List    keepSpecifications,
                                            boolean allowShrinking)
    {
        List filteredKeepSpecifications = new ArrayList();

        for (int index = 0; index < keepSpecifications.size(); index++)
        {
            KeepClassSpecification keepClassSpecification =
                (KeepClassSpecification)keepSpecifications.get(index);

            if (keepClassSpecification.allowShrinking == allowShrinking)
            {
                filteredKeepSpecifications.add(keepClassSpecification);
            }
        }

        return filteredKeepSpecifications;
    }


    /**
     * Looks in the given list for keep specifications that match the given
     * template. Returns a comma-separated string of class names from
     * matching keep specifications, and removes the matching keep
     * specifications as a side effect.
     */
    private String findMatchingKeepSpecifications(KeepClassSpecification keepClassSpecificationTemplate,
                                                  boolean                matchName,
                                                  List                   keepSpecifications)
    {
        if (keepSpecifications == null)
        {
            return null;
        }

        StringBuffer buffer = null;

        for (int index = 0; index < keepSpecifications.size(); index++)
        {
            KeepClassSpecification listedKeepClassSpecification =
                (KeepClassSpecification)keepSpecifications.get(index);

            // Should we match the original template class name?
            String className = listedKeepClassSpecification.className;
            if (!matchName)
            {
                keepClassSpecificationTemplate.className = className;
            }

            if (keepClassSpecificationTemplate.equals(listedKeepClassSpecification))
            {
                if (buffer == null)
                {
                    buffer = new StringBuffer();
                }
                else
                {
                    buffer.append(',');
                }
                buffer.append(className == null ? "*" : ClassUtil.externalClassName(className));

                // Remove the matching option as a side effect.
                keepSpecifications.remove(index--);
            }
        }

        return buffer == null ? null : buffer.toString();
    }


    /**
     * Returns a class specification or keep specification, based on the given
     * template and the class name to be filled in.
     */
    private ClassSpecification classSpecification(ClassSpecification classSpecificationTemplate,
                                                  String             className)
    {
        // Create a copy of the template.
        ClassSpecification classSpecification =
            (ClassSpecification)classSpecificationTemplate.clone();

        // Set the class name in the copy.
        if (className != null)
        {
            classSpecification.className =
                className.equals("") ||
                className.equals("*") ?
                    null :
                    ClassUtil.internalClassName(className);
        }

        // Return the modified copy.
        return classSpecification;
    }


    // Methods and internal classes related to actions.

    /**
     * Loads the given ProGuard configuration into the GUI.
     */
    private void loadConfiguration(File file)
    {
        // Set the default directory and file in the file choosers.
        configurationChooser.setSelectedFile(file.getAbsoluteFile());
        fileChooser.setCurrentDirectory(file.getAbsoluteFile().getParentFile());

        try
        {
            // Parse the configuration file.
            ConfigurationParser parser = new ConfigurationParser(file,
                                                                 System.getProperties());

            Configuration configuration = new Configuration();

            try
            {
                parser.parse(configuration);

                // Let the GUI reflect the configuration.
                setProGuardConfiguration(configuration);
            }
            catch (ParseException ex)
            {
                JOptionPane.showMessageDialog(getContentPane(),
                                              msg("cantParseConfigurationFile", file.getPath()),
                                              msg("warning"),
                                              JOptionPane.ERROR_MESSAGE);
            }
            finally
            {
                parser.close();
            }
        }
        catch (IOException ex)
        {
            JOptionPane.showMessageDialog(getContentPane(),
                                          msg("cantOpenConfigurationFile", file.getPath()),
                                          msg("warning"),
                                          JOptionPane.ERROR_MESSAGE);
        }
    }


    /**
     * Loads the given ProGuard configuration into the GUI.
     */
    private void loadConfiguration(URL url)
    {
        try
        {
            // Parse the configuration file.
            ConfigurationParser parser = new ConfigurationParser(url,
                                                                 System.getProperties());

            Configuration configuration = new Configuration();

            try
            {
                parser.parse(configuration);

                // Let the GUI reflect the configuration.
                setProGuardConfiguration(configuration);
            }
            catch (ParseException ex)
            {
                JOptionPane.showMessageDialog(getContentPane(),
                                              msg("cantParseConfigurationFile", url),
                                              msg("warning"),
                                              JOptionPane.ERROR_MESSAGE);
            }
            finally
            {
                parser.close();
            }
        }
        catch (IOException ex)
        {
            JOptionPane.showMessageDialog(getContentPane(),
                                          msg("cantOpenConfigurationFile", url),
                                          msg("warning"),
                                          JOptionPane.ERROR_MESSAGE);
        }
    }


    /**
     * Saves the current ProGuard configuration to the given file.
     */
    private void saveConfiguration(File file)
    {
        try
        {
            // Save the configuration file.
            ConfigurationWriter writer = new ConfigurationWriter(file);

            try
            {
                writer.write(getProGuardConfiguration());
            }
            finally
            {
                writer.close();
            }
        }
        catch (Exception ex)
        {
            JOptionPane.showMessageDialog(getContentPane(),
                                          msg("cantSaveConfigurationFile", file.getPath()),
                                          msg("warning"),
                                          JOptionPane.ERROR_MESSAGE);
        }
    }


    /**
     * Loads the given stack trace into the GUI.
     */
    private void loadStackTrace(File file)
    {
        try
        {
            StringBuffer buffer = new StringBuffer(1024);

            Reader reader =
                new BufferedReader(
                new InputStreamReader(
                new FileInputStream(file), "UTF-8"));

            try
            {
                while (true)
                {
                    int c = reader.read();
                    if (c < 0)
                    {
                        break;
                    }

                    buffer.append(c);
                }
            }
            finally
            {
                reader.close();
            }

            // Put the stack trace in the text area.
            stackTraceTextArea.setText(buffer.toString());
        }
        catch (IOException ex)
        {
            JOptionPane.showMessageDialog(getContentPane(),
                                          msg("cantOpenStackTraceFile", fileName(file)),
                                          msg("warning"),
                                          JOptionPane.ERROR_MESSAGE);
        }
    }


    /**
     * This ActionListener loads a ProGuard configuration file and initializes
     * the GUI accordingly.
     */
    private class MyLoadConfigurationActionListener implements ActionListener
    {
        public void actionPerformed(ActionEvent e)
        {
            configurationChooser.setDialogTitle(msg("selectConfigurationFile"));

            int returnValue = configurationChooser.showOpenDialog(ProGuardGUI.this);
            if (returnValue == JFileChooser.APPROVE_OPTION)
            {
                loadConfiguration(configurationChooser.getSelectedFile());
            }
        }
    }


    /**
     * This ActionListener saves a ProGuard configuration file based on the
     * current GUI settings.
     */
    private class MySaveConfigurationActionListener implements ActionListener
    {
        public void actionPerformed(ActionEvent e)
        {
            configurationChooser.setDialogTitle(msg("saveConfigurationFile"));

            int returnVal = configurationChooser.showSaveDialog(ProGuardGUI.this);
            if (returnVal == JFileChooser.APPROVE_OPTION)
            {
                saveConfiguration(configurationChooser.getSelectedFile());
            }
        }
    }


    /**
     * This ActionListener displays the ProGuard configuration specified by the
     * current GUI settings.
     */
    private class MyViewConfigurationActionListener implements ActionListener
    {
        public void actionPerformed(ActionEvent e)
        {
            // Make sure System.out has not been redirected yet.
            if (!systemOutRedirected)
            {
                consoleTextArea.setText("");

                PrintWriter printWriter =
                    new PrintWriter(
                    new TextAreaWriter(consoleTextArea));

                try
                {
                    // TODO: write out relative path names and path names with system properties.

                    // Write the configuration.
                    ConfigurationWriter configurationWriter =
                        new ConfigurationWriter(printWriter);

                    try
                    {
                        configurationWriter.write(getProGuardConfiguration());
                    }
                    finally
                    {
                        configurationWriter.close();
                    }
                }
                catch (IOException ignore)
                {
                    // This shouldn't happen.
                }

                // Scroll to the top of the configuration.
                consoleTextArea.setCaretPosition(0);
            }
        }
    }


    /**
     * This ActionListener executes ProGuard based on the current GUI settings.
     */
    private class MyProcessActionListener implements ActionListener
    {
        public void actionPerformed(ActionEvent e)
        {
            // Make sure System.out has not been redirected yet.
            if (!systemOutRedirected)
            {
                systemOutRedirected = true;

                // Get the informational configuration file name.
                File configurationFile = configurationChooser.getSelectedFile();
                String configurationFileName = configurationFile != null ?
                    configurationFile.getName() :
                    msg("sampleConfigurationFileName");

                // Create the ProGuard thread.
                Thread proGuardThread =
                    new Thread(new ProGuardRunnable(consoleTextArea,
                                                    getProGuardConfiguration(),
                                                    configurationFileName));

                // Run it.
                proGuardThread.start();
            }
        }
    }


    /**
     * This ActionListener loads an obfuscated stack trace from a file and puts
     * it in the proper text area.
     */
    private class MyLoadStackTraceActionListener implements ActionListener
    {
        public void actionPerformed(ActionEvent e)
        {
            fileChooser.setDialogTitle(msg("selectStackTraceFile"));
            fileChooser.setSelectedFile(null);

            int returnValue = fileChooser.showOpenDialog(ProGuardGUI.this);
            if (returnValue == JFileChooser.APPROVE_OPTION)
            {

                loadStackTrace(fileChooser.getSelectedFile());
            }
        }
    }


    /**
     * This ActionListener executes ReTrace based on the current GUI settings.
     */
    private class MyReTraceActionListener implements ActionListener
    {
        public void actionPerformed(ActionEvent e)
        {

            systemOutRedirected = true;

            boolean verbose            = reTraceVerboseCheckBox.isSelected();
            File    retraceMappingFile = new File(reTraceMappingTextField.getText());
            String  stackTrace         = stackTraceTextArea.getText();

<<<<<<< HEAD
                // Run it in this thread, because it won't take long anyway.
                reTraceRunnable.run();
                systemOutRedirected = false;
            }
=======
            // Create the ReTrace runnable.
            Runnable reTraceRunnable = new ReTraceRunnable(reTraceTextArea,
                                                           verbose,
                                                           retraceMappingFile,
                                                           stackTrace);

            // Run it in this thread, because it won't take long anyway.
            reTraceRunnable.run();
>>>>>>> b0104ecd
        }
    }


    // Small utility methods.

    /**
     * Returns the URL for the given path.
     */
    private URL url(String path)
    {
        try
        {
            return new URL(path);
        }
        catch (MalformedURLException e)
        {
            try
            {
                return new File(path).toURI().toURL();
            }
            catch (MalformedURLException e1)
            {
                return null;
            }
        }
    }


    /**
     * Returns the path for the given URL, or the empty string if the URL name
     * is empty.
     */
    private String fileName(URL url)
    {
        if (isURL(url))
        {
            if (url.getProtocol().equals("file"))
            {
                try
                {
                    return fileName(new File(url.toURI()));
                }
                catch (URISyntaxException ignore) {}
            }

            return url.toExternalForm();
        }
        else
        {
            return "";
        }
    }


    /**
     * Returns whether the given URL is actually a URL, or just a placeholder
     * for the standard output.
     */
    private boolean isURL(URL url)
    {
        return url != null &&
               url.getPath().length() > 0;
    }


    /**
     * Returns the canonical file name for the given file, or the empty string
     * if the file name is empty.
     */
    private String fileName(File file)
    {
        if (file == null)
        {
            return "";
        }
        else
        {
            try
            {
                return file.getCanonicalPath();
            }
            catch (IOException ex)
            {
                return file.getPath();
            }
        }
    }


    /**
     * Attaches the tool tip from the GUI resources that corresponds to the
     * given key, to the given component.
     */
    private static JComponent tip(JComponent component, String messageKey)
    {
        component.setToolTipText(msg(messageKey));

        return component;
    }


    /**
     * Returns the message from the GUI resources that corresponds to the given
     * key.
     */
    private static String msg(String messageKey)
    {
         return GUIResources.getMessage(messageKey);
    }


    /**
     * Returns the message from the GUI resources that corresponds to the given
     * key and argument.
     */
    private String msg(String messageKey,
                       Object messageArgument)
    {
         return GUIResources.getMessage(messageKey, new Object[] {messageArgument});
    }


    /**
     * The main method for the ProGuard GUI.
     */
    public static void main(final String[] args)
    {
        try
        {
            SwingUtil.invokeAndWait(new Runnable()
            {
                public void run()
                {
                    try
                    {
                        ProGuardGUI gui = new ProGuardGUI();

                        Dimension screenSize = Toolkit.getDefaultToolkit().getScreenSize();
                        Dimension guiSize    = gui.getSize();
                        gui.setSize(
                                new Dimension(
                                        PREFS.getInt("width", gui.getWidth()),
                                        PREFS.getInt("height", gui.getHeight())
                                )
                        );

                        gui.setLocation(new Point(
                                PREFS.getInt("x", (screenSize.width - guiSize.width) / 2),
                                PREFS.getInt("y", (screenSize.height - guiSize.height) / 2)
                        ));

                        gui.addWindowListener(new WindowAdapter() {
                            public void windowClosing(WindowEvent e) {
                                PREFS.putInt("width", gui.getWidth());
                                PREFS.putInt("height", gui.getHeight());

                                PREFS.putInt("x", gui.getLocation().x);
                                PREFS.putInt("y", gui.getLocation().y);
                            }
                        });

                        gui.show();

                        // Start the splash animation, unless specified otherwise.
                        int argIndex = 0;
                        if (argIndex < args.length &&
                            NO_SPLASH_OPTION.startsWith(args[argIndex]))
                        {
                            gui.skipSplash();
                            argIndex++;
                        }
                        else
                        {
                            gui.startSplash();
                        }

                        // Load an initial configuration, if specified.
                        if (argIndex < args.length)
                        {
                            gui.loadConfiguration(new File(args[argIndex]));
                            argIndex++;
                        }

                        if (argIndex < args.length)
                        {
                            System.out.println(gui.getClass().getName() + ": ignoring extra arguments [" + args[argIndex] + "...]");
                        }
                    }
                    catch (Exception e)
                    {
                        System.out.println("Internal problem starting the ProGuard GUI (" + e.getMessage() + ")");
                        e.printStackTrace();
                    }
                }
            });
        }
        catch (Exception e)
        {
            System.out.println("Internal problem starting the ProGuard GUI (" + e.getMessage() + ")");
            e.printStackTrace();
        }
    }
}<|MERGE_RESOLUTION|>--- conflicted
+++ resolved
@@ -1763,28 +1763,23 @@
     {
         public void actionPerformed(ActionEvent e)
         {
-
-            systemOutRedirected = true;
-
-            boolean verbose            = reTraceVerboseCheckBox.isSelected();
-            File    retraceMappingFile = new File(reTraceMappingTextField.getText());
-            String  stackTrace         = stackTraceTextArea.getText();
-
-<<<<<<< HEAD
+            // Make sure System.out has not been redirected yet.
+            if (!systemOutRedirected)
+            {
+                systemOutRedirected = true;
+                boolean verbose            = reTraceVerboseCheckBox.isSelected();
+                File    retraceMappingFile = new File(reTraceMappingTextField.getText());
+                String  stackTrace         = stackTraceTextArea.getText();
+                // Create the ReTrace runnable.
+                Runnable reTraceRunnable = new ReTraceRunnable(reTraceTextArea,
+                                                               verbose,
+                                                               retraceMappingFile,
+                                                               stackTrace);
+
                 // Run it in this thread, because it won't take long anyway.
                 reTraceRunnable.run();
                 systemOutRedirected = false;
             }
-=======
-            // Create the ReTrace runnable.
-            Runnable reTraceRunnable = new ReTraceRunnable(reTraceTextArea,
-                                                           verbose,
-                                                           retraceMappingFile,
-                                                           stackTrace);
-
-            // Run it in this thread, because it won't take long anyway.
-            reTraceRunnable.run();
->>>>>>> b0104ecd
         }
     }
 
